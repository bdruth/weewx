--- conflicted
+++ resolved
@@ -1,7 +1,4 @@
 TODO before the next release:
-<<<<<<< HEAD
-
-Add the other services (QC, Calibrations, Reporting, etc.).
 
 Add an ability to do the archive records in software (rather than downloading
 off the logger).
@@ -14,5 +11,3 @@
 
 Change how to configure the VP. Maybe separate config programs?  Maybe specify options 
 on the command line then take them out of weewx.conf
-=======
->>>>>>> 49df02cc
