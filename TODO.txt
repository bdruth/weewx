TODO before the next release:

<<<<<<< HEAD
When using UTF8 characters in a template file, either find a way to automatically 
include the Cheetah directive
  #encoding UTF-8
automatically, or put in the customizing manual that the user must include it.=======
Add an ability to do the archive records in software (rather than downloading
off the logger).

Port to another (any!) WX station hardware.

Update the "Customizing guide" reflecting the new engine architecture.

Update the "User's Guide" to update the new config utilities.

Get rid of cache LOOP data.

Abstract the database type a little more (in preparation for supporting MySQL).
=======
Calculate altimeter pressure to send off to CWOP. 
See http://davisnet.com/product_documents/weather/app_notes/AN_28-derived-weather-variables.pdf
>>>>>>> b14aae13
<|MERGE_RESOLUTION|>--- conflicted
+++ resolved
@@ -1,6 +1,8 @@
 TODO before the next release:
 
-<<<<<<< HEAD
+Calculate altimeter pressure to send off to CWOP. 
+See http://davisnet.com/product_documents/weather/app_notes/AN_28-derived-weather-variables.pdf
+
 When using UTF8 characters in a template file, either find a way to automatically 
 include the Cheetah directive
   #encoding UTF-8
@@ -16,8 +18,4 @@
 
 Get rid of cache LOOP data.
 
-Abstract the database type a little more (in preparation for supporting MySQL).
-=======
-Calculate altimeter pressure to send off to CWOP. 
-See http://davisnet.com/product_documents/weather/app_notes/AN_28-derived-weather-variables.pdf
->>>>>>> b14aae13
+Abstract the database type a little more (in preparation for supporting MySQL).