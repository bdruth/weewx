weewx change history
--------------------

<<<<<<< HEAD
3.X.X MM/dd/YYYY
=======
3.8.0a3 10/xx/2017
>>>>>>> ae7c2fb8

The `stats.py` example now works with heating and cooling degree days.
Fixes issue #224.

The ordinal increment between x- and y-axis labels can now be chosen.
The increment between x-axis tick marks can now be chosen. Thanks
to user paolobenve! PR #226.

Bar chart fill colors can now be specified for individual observation
types. Fixes issue #227.

For aggregation types of `avg`, `min` and `max`, plots now locate the x-
coordinate in the middle of the aggregation interval (instead of the end).
Thanks again to user paolobenve! PR #232.

The nominal number of ticks on the y-axis can now be specified using
option `y_nticks`.

Fixed bug that could cause tick crowding when hardwiring y-axis min and
max values.

<<<<<<< HEAD
Fixed bug in wmr200 driver that resulted in archive records with no
interval field and 'NOT NULL constraint failed: archive.interval' errors.


3.7.2 MM/DD/YYYY
=======
The uploader framework in restx.py now allows POSTS with a JSON payload,
and allows additional headers to be added to the HTTP request object.
>>>>>>> ae7c2fb8

MySQL error 2006 ("MySQL server has gone away") now gets mapped to
`weedb.CannotConnectError`. PR #246

Whether to use a FTP secure data connection is now set separately
from whether to authenticate using TLS. Fixes issue #284.

Corrected formatting used to report indoor temp and humidity to the
Weather Underground.

Added inDewpoint to the observation group dictionary.

Added missing aggregation type 'min_ge'. Thanks to user Christopher McAvaney!

Plots can now use an `aggregate_type` of `last`. Fixes issue #261.

When extracting observation type stormRain (Davis Vantage only), the
accumulators now extract the last (instead of average) value.

Added additional accumulator extractors.

Allow reports to be run against a binding other than `wx_binding`.

Do chdir at start of ImageGenerator so that skin.conf paths are treated the
same as those of other generators.

Changed default value of `stale` for CWOP from 60 to 600 seconds. PR #277.

Vantage driver:
Allow user to specify the Vantage Pro model type in weewx.conf. 
Repeater support added to '-—set-transmitter-type' command.
New commands: '—-set-retransmit',
              '--set-latitude', '--set-longitude'
              '--set-wind-cup',
              '--set-temperature-logging'
Details explained in hardware.htm. Thanks to user dl1rf! PR #270, #272.

Using the `set-altitude` command in `wee_device` no longer changes the
barometer calibration constant in Vantage devices. See PR #263.
Thanks to user dl1rf!

Fixed bug in wmr200 driver that resulted in archive records with no
interval field and 'NOT NULL constraint failed: archive.interval' errors.

Fixed bug in wmr200 driver that caused `windDir` to always be `None` when 
`windSpeed` is zero.

Include rain count in cc3000 status.

New default skin called Seasons.

Added 'default_options' section to StdReport.  Any stanzas defined in the
default_options will be applied to every report.  This simplifies the
customization of units, localization, and internationalization.

The skin.conf is optional.  It is possible to specify the entire skin
configuration in the weewx configuration, in which case the skin configuration
is not necessary.


3.7.1 03/22/2017

Fixed log syntax in wmr100 and wmr9x8 drivers.

Emit Rapidfire cache info only when debug is level 3 or higher.  Thanks to
user Darryn Capes-Davis.

Fixed problem that prevented Rapidfire from being used with databases in
metric units. Fixes issue #230.

Set WOW `post_interval` in config dict instead of thread arguments so that
overrides are possible.  Thanks to user Kenneth Baker.

Distribute example code and example extensions in a single examples directory.
Ensure that the examples directory is included in the rpm and deb packages.

Fixed issue that prevented a port from being specified for MySQL installations.

MySQL error 2003 ("Can't connect to MySQL server...") now gets mapped to
`weedb.CannotConnectError`. PR #234.

By default, autocommit is now enabled for the MySQL driver. Fixes issue #237.

Highs and lows from LOOP packets were not being used in preference to archive
records in daily summaries. Fixed issue #239.


3.7.0 03/11/2017

The tag $current now uses the record included in the event NEW_ARCHIVE_RECORD,
rather than retrieve the last record from the database. This means you can
use the tag $current for observation types that are in the record, but not
necessarily in the database. Fixes issue #13.

Most aggregation periods now allow you to go farther in the past. For
example, the tag $week($weeks_ago=1) would give you last week. You
can also now specify the start and end of an aggregation period, such
as $week.start and $week.end.

Can now do SummaryByDay (as well as SummaryByMonth and SummaryByYear).
NB: This can generate *lots* of files --- one for every day in your database!
Leaving this undocumented for now. Fixes issue #185.

When doing hardware record generation, the engine now augments the record with
any additional observation types it can extract out of the accumulators.
Fixes issue #15.

It's now possible to iterate over every record within a timespan.
Fixes issue #182.

Use schema_name = hardware_name pattern in sensor map for drivers that support
extensible sensor suites, including the drivers for cc3000, te923, wmr300,
wmr100, wmr200, wmr9x8

Simplified sensor mapping implementation for wmr100 and wmr200 drivers.  For
recent weewx releases, these are the default mappings for wmr200:
  3.6.0: in:0, out:1, e2:2, e3:3, ..., e8:8   hard-coded
  3.6.1: in:0, out:1, e1:2, e2:3, ..., e7:8   hard-coded
  3.7.0: in:0, out:1, e1:2, e2:3, ..., e7:8   sensor_map
and these are default mappings for wmr100:
  3.6.2: in:0, out:1, e1:2, e2:3, ..., e7:8   hard-coded
  3.7.0: in:0, out:1, e1:2, e2:3, ..., e7:8   sensor_map

Enabled battery status for every remote T/H and T sensor in wmr100 driver.

Enabled heatindex for each remote T/H sensor in wmr200 driver.

Fixed inverted battery status indicator in wmr200 driver.

Fixed 'Calculatios' typo in wmr100, wmr200, wmr9x8, and wmr300 drivers.

Fixed usb initialization issues in the wmr300 driver.

Added warning in wmr300 driver when rain counter reaches maximum value.

Decode heatindex and windchill from wmr300 sensor outputs.

Report the firmware version when initializing the cc3000 driver.

Fixed bug in vantage driver that would prevent console wake up during
retries when fetching EEPROM vales. Thanks to user Dan Begallie!

The vantage driver no longer emits values for non-existent sensors. 
As a result, LOOP and archive packets are now much smaller. If this works
out, other drivers will follow suit. Partial fix of issue #175.

The vantage driver now emits the barometer trend in LOOP packets as 
field 'trendIcon'.

The engine now logs locale. Additional information if a TERM signal is 
received.

Removed the site-specific "Pond" extensions from the Standard skin.

The Standard skin now includes plots of outside humidity. Fixes 
issue #181.

Fixed reference to index.html.tmpl in the xstats example.

Changed algorithm for calculating ET to something more appropriate for
hourly values (former algorithm assumed daily values). Fixes issue #160.

Fixed bug in Celsius to Fahrenheit conversion that affected pressure
conversions in uwxutils.py, none of which were actually used.

Fixed bug that was introduced in v3.6.0, which prevented wee_reports from
working for anything other than the current time.

Documented the experimental anti-alias feature, which has been in weewx
since v3.1.0. Fixes issue #6.

Fixed problem where multiple subsections under [SummaryBy...] stanzas could
cause multiple copies of their target date to be included in the Cheetah
variable $SummaryByYear and $SummaryByMonth. Fixes issue #187.

Moved examples out of bin directory.  Eliminated experimental directory.
Reinforce the use of user directory, eliminate use of examples directory.
Renamed xsearch.py to stats.py.

OS uptime now works for freeBSD. Thanks to user Bill Richter!
PR #188.

Broke out developer's notes into a separate document.

Added @media CSS for docs to improve printed/PDF formatting.  Thanks to user
Tiouck!

Added a 0.01 second delay after each read_byte in ws23xx driver to reduce
chance of data spikes caused by RS232 line contention.  Thanks lionel.sylvie!

The observation windGustDir has been removed from wmr100, wmr200, te923, and
fousb drivers.  These drivers were simply assigning windGustDir to windDir,
since none of the hardware reports an actual windGustDir.

Calculation of aggregates over a period of one day or longer can now
respect any change in archive interval. To take advantage of this
feature, you will have to apply an update to your daily
summaries. This can be done using the tool wee_database, option
--update. Refer to the ‘Changes to daily summaries’ section in the
Upgrade Guide to determine whether you should update or not. Fixes issue #61.

Max value of windSpeed for the day is now the max archive value of windSpeed.
Formerly, it was the max LOOP value. If you wish to patch your older
daily summaries to interpret max windSpeed this way, use the tool wee_database
with option --update. Fixes issue #195.

The types of accumulators, and the strategies to put and extract records 
out of them, can now be specified by config stanzas. This will be of
interest to extension writers. See issue #115.

Fixed battery status label in acurite driver: changed from txTempBatteryStatus
to outTempBatteryStatus.  Thanks to user manos!

Made the lowBattery example more robust - it now checks for any known low
battery status, not just txBatteryStatus.  Thanks to user manos!

Added info-level log message to calculate_rain so that any rain counter reset
will be logged.

Added better logging for cc3000 when the cc3000 loses contact with sensors
for extended periods of time.

How long to wait before retrying after a bad uploader login is now settable
with option retry_login. Fixes issue #212. 

The test suites now use dedicated users 'weewx1' and 'weewx2'. A shell script
has been included to setup these users.

A more formal exception hierarchy has been adopted for the internal
database library weedb. See weedb/NOTES.md.

The weedb Connection and Cursor objects can now be used in a "with" clause.

Slightly more robust mechanism for decoding last time a file was FTP'd.


3.6.2 11/08/2016

Fixed incorrect WU daily rain field name

Fixed bug that crashed Cheetah if the weewx.conf configuration file included
a BOM. Fixes issue #172.


3.6.1 10/13/2016

Fixed bug in wunderfixer.

Fixed handling of StdWXCalculate.Calculations in modify_config in the wmr100,
wmr200, wmr300, and wmr9x8 drivers.

Eliminate the apache2, ftp, and rsync suggested dependencies from the deb
package.  This keeps the weewx dependencies to a bare minimum.

Added retries to usb read in wmr300 driver.

Remapped sensor identifiers in wmr200 driver so that extraTemp1 and
extraHumid1 are usable.

Standardized format to be used for times to YYYY-mm-ddTHH:MM.


3.6.0 10/07/2016

Added the ability to run reports using a cron-like notation, instead of with
every report cycle. See User's Guide for details. Thanks to user Gary Roderick.
PR #122. Fixes issue #17.

Added the ability to easily import CSV, Weather Underground, and Cumulus
data using a new utility, wee_import. Thanks again to über-user Gary Roderick.
PR #148. Fixes issue #97.

Refactored documentation so that executable utilities are now in their own
document, utilities.htm.

Fixed rpm package so that it will retain any changes to the user directory.
Thanks to user Pat OBrien.

No ET when beyond the reach of the sun.

Software calculated ET now returns the amount of evapotranspiration that
occurred during the archive interval. Fixes issue #160

Fixed wee_config to handle config files that have no FTP or RSYNC.

Fixed bug in StdWXCalculate that ignored setting of 'None' (#110).

Which derived variables are to be calculated are now in a separate 
subsection of [StdWXCalculate] called [[Calculations]]. 
Upgrade process takes care of upgrading your config file.

Reset weewx launchtime when waiting for sane system clock (thanks to user
James Taylor).

Fixed anti-alias bug in genplot.  Issue #111.

Corrected the conversion factor between inHg and mbar. Thanks to user Olivier.

Consolidated unit conversions into module weewx.units.

Plots longer than two years now use an x-axis increment of one year. Thanks to
user Olivier!

The WS1 driver now retries connection if it fails. Thanks to user 
Kevin Caccamo! PR #112.

Major update to the CC3000 driver:
 - reading historical records is more robust
 - added better error handling and reporting
 - fixed to handle random NULL characters in historical records
 - fixed rain units
 - added ability to get data from logger as fast as it will send it
 - added support for additional temperature sensors T1 and T2
 - added transmitter channel in station diagnostics
 - added option to set/get channel, baro offset
 - added option to reset rain counter

Fixed brittle reference to USBError.args[0] in wmr200, wmr300, and te923
drivers.

Fixed typo in default te923 sensor mapping for h_3.  Thanks to user ngulden.

Added flag for reports so that reports can be disabled by setting enable=False
instead of deleting or commenting entire report sections in weewx.conf.

The vantage and ws23xx drivers now include the fix for the policy of
"wind direction is undefined when no wind speed".  This was applied to other
drivers in weewx 3.3.0.

Fixed te923 driver behavior when reading from logger, especially on stations
with large memory configuration.  Thanks to users Joep and Nico.

Fixed rain counter problems in wmr300 driver.  The driver no longer attempts
to cache partial packets.  Do no process packets with non-loop data when
reading loop data.  Thanks to user EricG.

Made wmr300 driver more robust against empty usb data buffers.

Fixed pressure/barometer in wmr300 driver when reading historical records.

Fixed problem with the Vantage driver where program could crash if a
serial I/O error happens during write. Fixes issue #134.

Changed name of command to clear the Vantage memory from --clear to
--clear-memory to make it more consistent with other devices.

Fixed problem that prevented channel 8 from being set by the Vantage driver.

Added solaris .smf configuration.  Thanks to user whorfin.

Added option post_indoor_observations for weather underground.

Added maximum value to radiation and UV plots.

In the .deb package, put weewx reports in /var/www/html/weewx instead of
/var/www/weewx to match the change of DocumentRoot in debian 8 and later.


3.5.0 03/13/2016

Fixed bug that prevented rsync uploader from working.

Fixed bug in wmr300 driver when receiving empty buffers from the station.

The type of MySQL database engine can now be specified. Default is 'INNODB'.

Updated userguide with capabilities of the TE923 driver added in 3.4.0.

Added aggregation type min_ge(val).

Provide better feedback when a driver does not implement a configurator.

Added humidex and appTemp to group_temperature. Fixed issue #96.

Backfill of the daily summary is now done in "tranches," reducing the memory
requirements of MySQL. Thanks to über-user Gary Roderick! Fixes issue #83.

Made some changes in the Vantage driver to improve performance, particularly
with the IP version of the logger. Thanks to user Luc Heijst for nagging
me that the driver could be improved, and for figuring out how.

Plotting routines now use Unicode internally, but convert to UTF-8 if a font
does not support it. Fixes issue #101.

Improved readability of documents on mobile devices. Thank you Chris
Davies-Barnard!

The loop_on_init option can now be specified in weewx.conf

When uploading data to CWOP, skip records older than 60 seconds.  Fixes
issue #106.

Added modify_config method to the driver's configuration editor so that drivers
can modify the configuration during installation, if necessary.

The fousb and ws23xx drivers use modify_config to set record_generation to
software.  This addresses issue #84.

The wmr100, wmr200, wmr9x8, and wmr300 drivers use modify_config to set
rainRate, heatindex, windchill, and dewpoint calculations to hardware instead
of prefer_hardware since each of these stations has partial packets.  This
addresses issue #7 (SF #46).


3.4.0 01/16/2016

The tag $hour has now been added. It's now possible to iterate over hours.
Thanks to user Julen!

Complete overhaul of the te923 driver.  Thanks to user Andrew Miles.  The
driver now supports the data logger and automatically detects small or large
memory models.  Added ability to set/get the altitude, lat/lon, and other
station parameters.  Significant speedup to reading station memory, from 531s
to 91s, which is much closer to the 53s for the te923tool written in C (all for
a station with the small memory model).

The wee_debug utility is now properly installed, not just distributed.

Fixed bug in almanac code that caused an incorrect sunrise or sunset to be
calculated if it followed a calculation with an explicit horizon value.

Localization of tags is now optional. Use function toString() with
argument localize set to False. Example: 
$current.outTemp.toString($localize=False)
Fixes issue #88.

In the acurite driver, default to use_constants=True.

Fixed bug in the rhel and suse rpm packaging that resulted in a configuration
file with html, database, and web pages in the setup.py locations instead of
the rpm locations.

The extension utility wee_extension now recognizes zip archives as well as
tar and compressed tar archives.

Check for a sane system time when starting up.  If time is not reasonable,
wait for it.  Log the time status while waiting.

Added log_success option to cheetah, copy, image, rsync, and ftp generators.

Older versions of MySQL (v5.0 and later) are now supported.


3.3.1 12/06/2015

Fixed bug when posting to WOW.

Fixed bug where the subsection for a custom report gets moved to the very
end of the [StdReport] section of a configuration file on upgrade. 
Fixes issue #81.


3.3.0 12/05/2015

Now really includes wunderfixer. It was inadvertently left out of the install
script.

Rewrote the almanac so it now supports star ephemeris. For example,
$almanac.rigel.next_rising. Fixes issue #79.

Uninstalling an extension with a skin now deletes all empty directories. This
fixes issue #43.

Fixed bug in WMR200 driver that caused it to emit dayRain, when what it was
really emitting was the "rain in the last 24h, excluding current hour."
Fixes issue #62.

Fixed bug in WMR200 driver that caused it to emit gauge pressure for altimeter
pressure. Thanks to user Mark Jenks for nagging me that something was wrong.

Fixed bug that caused wind direction to be calculated incorrectly, depending
on the ordering of a dictionary. Thanks to user Chris Matteri for not only
spotting this subtle bug, but offering a solution. 

StdPrint now prints packets and records in (case-insensitive) alphabetical
order.

Fixed wind speed decoding in the acurite driver.  Thanks to aweatherguy.

The StdRESTful service now supports POSTs, as well as GETs.

The FTP utility now catches PickleError exceptions, then does a retry.

Added unit 'minute' to the conversion dictionary.

The vertical position of the bottom label in the plots can now be
set in skin.conf with option bottom_label_offset.

An optional port number can now be specified with the MySQL database.

Added option use_constants in the Acurite driver.  Default is false; the
calibration constants are ignored, and a linear approximation is used for
all types of consoles.  Specify use_constants for 01035/01036 consoles to
calculate using the constants.  The 02032/02064 consoles always use the
linear approximation.

Fixed test for basic sensor connectivity in the Acurite driver.

The policy of "wind direction is undefined when no wind speed" is enforced
by the StdWXCalculate service.  There were a few drivers that were still
applying the policy: acurite, cc3000, fousb, ws1, wmr100, wmr200, ultimeter.
These have been fixed.

Changed logic that decides whether the configuration file includes a custom
schema, or the name of an existing schema.

Added new command-line utility wee_debug, for generating a troubleshooting 
information report.

Added option --log-label to specify the label that appears in syslog entries.
This makes it possible to organize output from multiple weewx instances
running on a single system.

Fixed problem with the Vantage driver that caused it to decode the console
display units incorrectly. Thanks to Luc Heijst!

The WMR300 driver is now part of the weewx distribution.


3.2.1 07/18/15

Fixed problem when using setup.py to install into a non-standard location.
Weewx would start a new database in the "standard" location, ignoring the
old one in the non-standard location.


3.2.0 07/15/15

There are now five command-line utilities, some new, some old
 - wee_config:    (New) For configuring weewx.conf, in particular, 
                  selecting a new device driver.
 - wee_extension: (New) For adding and removing extensions.
 - wee_database:  (Formerly called wee_config_database)
 - wee_device:    (Formerly called wee_config_device)
 - wee_reports:   No changes.
 
The script setup.py is no longer used to install or uninstall extensions.
Instead, use the new utility wee_extension.

Wunderfixer is now included with weewx --- no need to download it separately. 
It now works with MySQL, as well as sqlite, databases. It also supports
metric databases. Thanks to user Gary Roderick!

Fixed bug in 12-hour temperature lookup for calculating station pressure from
sea level pressure when database units are other than US unit system.

Added guards for bogus values in various wxformula functions.

Added windrun, evapotranspiration, humidex, apparent temperature, maximum
theoretical solar radiation, beaufort, and cloudbase to StdWXCalculate.

If StdWXCalculate cannot calculate a derived variable when asked to, it now
sets the value to null. Fixes issue #10.

Added option to specify algorithm in StdWXCalculate.  So far this applies
only to the altimeter calculation.

Added option max_delta_12h in StdWXCalculate, a window in which a record will 
be accepted as being "12 hours ago." Default is 1800 seconds.

Fixed bug in debian install script - 'Acurite' was not in the list of stations.

$almanac.sunrise and $almanac.sunset now return ValueHelpers. Fixes issue #26.

Added group_distance with units mile and km.

Added group_length with units inch and cm.

Failure to launch a report thread no longer crashes program.

The WU uploader now publishes soil temperature and moisture, as well as
leaf wetness.

Increased precision of wind and wind gust posts to WU from 0 to 1 
decimal point.

Increased precision of barometer posts to WOW from 1 to 3 decimal points.

A bad CWOP server address no longer crashes the CWOP thread.

The "alarm" example now includes a try block to catch a NameError exception
should the alarm expression include a variable not in the archive record.

Fixed bug that shows itself if marker_size is not specified in skin.conf

Show URLs in the log for restful uploaders when debug=2 or greater.

Fixed problem that could cause an exception in the WMR200 driver when
formatting an error string.

Added better recovery from USB failures in the ws28xx driver.

Added data_format option to FineOffset driver.  Thanks to Darryl Dixon.

Decoding of data is now more robust in the WS1 driver.  Get data from the
station as fast as the station can spit it out.  Thanks to Michael Walker.

Changes to the WS23xx driver include:
  - Fixed wind speed values when reading from logger.  Values were too
    high by a factor of 10.
  - wrapped non-fatal errors in WeeWXIO exceptions to improve error
    handling and failure recovery

Changes to the AcuRite driver include:
 - The AcuRite driver now reports partial packets as soon as it gets them
     instead of retaining data until it can report a complete packet
 - Improved timing algorithm for AcuRite data.  Thanks to Brett Warden.
 - Added acurite log entries to logwatch script.  Thanks to Andy.
 - Prevent negative rainfall amounts in acurite driver by detecting
     counter wraparound
 - Use 13 bits for rain counter instead of 12 bits
 - Use only 12 bits for inside temperature in acurite driver when decoding
     for 02032 stations

Changes to the TE923 driver include:
 - consolidated retries
 - improved error handling and reporting

Changes to the WMR9x8 driver include:
 - Correct bug that caused yesterday's rain to be decoded as dayRain
 - LOOP packet type 'battery' is now an int, instead of a bool
 - The driver can now be run standalone for debugging purposes.
 
The Vantage driver now catches undocumented termios exceptions and converts
them to weewx exceptions. This allows retries if flushing input or output
buffers fail. Fixes issue #34.

Default values for databases are now defined in a new section [DatabaseTypes]. 
New option "database_type" links databases to database type. Installer will
automatically update old weewx.conf files.

The RESTful services that come with weewx are now turned on and off by
option "enable". Installer will automatically update old weewx.conf files. 
Other RESTful services that don't use this method will continue to work.

Option bar_gap_fraction is now ignored. Bar plot widths are rendered explicitly
since V3.0, making the option unnecessary. Fixes issue #25.

Added additional debug logging to main engine loop.

FTP uploader now retries several times to connect to a server, instead of 
giving up after one try. Thanks to user Craig Hunter!


3.1.0 02/05/15

Fixed setup.py bug that caused list-drivers to fail on deb and rpm installs.

Added a wait-and-check to the stop option in the weewx.debian rc script.

Fixed bug in the Vantage driver that causes below sea-level altitudes 
to be read as a large positive number. Also, fixed problem with altitude
units when doing --info (ticket #42).

Fixed bug in wmr100 driver that causes gust wind direction to be null.

Fixed bug in wmr200 driver that causes gust wind direction to be null.

Fixed ultimeter driver to ensure wind direction is None when no wind speed
Thanks to user Steve Sykes.

Fixed bug in calculation of inDewpoint.  Thanks to user Howard Walter.

Assign default units for extraHumid3,4,5,6,7, extraTemp4,5,6,7, leafTemp3,4,
and leafWet1,2.

Use StdWXCalculate to ensure that wind direction is None if no wind speed.

Fixed sign bug in ultimeter driver.  Thanks to user Garrett Power.

Use a sliding window with default period of 15 minutes to calculate the
rainRate for stations that do not provide it.

Added support for AcuRite weather stations.  Thanks to users Rich of Modern
Toil, George Nincehelser, Brett Warden, Preston Moulton, and Andy.

The ultimeter driver now reads data as fast as the station can produce it.
Typically this results in LOOP data 2 or 3 times per second, instead of
once per second.  Thanks to user Chris Thompstone.

The daily summary for wind now uses type INTEGER for column sumtime,
like the other observation types.

Utility wee_reports no longer chokes if the optionally-specified timestamp
is not in the database. Can also use "nearest time" if option 'max_delta'
is specified in [CheetahGenerator].

Utility wee_config_device can now dump Vantage loggers to metric databases.
Fixes ticket #40.

Fixed problem where dumping to database could cause stats to get added to
the daily summaries twice.

FTP over TLS (FTPS) sessions are now possible, but don't work very well with
Microsoft FTP servers. Requires Python v2.7. Will not work with older
versions of Python. Fixes ticket #37.

WeatherUnderground passwords are now quoted, allowing special characters
to be used. Fixes ticket #35.

New tag $obs, allowing access to the contents of the skin configuration
section [Labels][[Generic]]. Fixes ticket #33.

Better error message if there's a parse error in the configuration file.

Added wxformulas for evapotranspiration, humidex, apparent temperature, and
other calculations.

Added --loop-on-init option for weewxd. If set, the engine will keep retrying
if the device cannot be loaded. Otherwise, it will exit.

Changed the weedb exception model to bring it closer to the MySQL exception
model. This will only affect those programming directly to the weedb API.


3.0.1 12/07/14

Fixed bug in setup.py that would forget to insert device-specific options
in weewx.conf during new installations.


3.0.0 12/04/14

Big update with lots of changes and lots of new features. The overall
goal was to make it easier to write and install extensions. Adding
custom databases, units, accumulators and many other little things
have been made easier.

Skins and skin.conf continue to be 100% backwards compatible (since
V1.5!).  However, search-list extensions will have to be rewritten.
Details in the Upgrading Guide.

Previously, configuration options for all possible devices were
included in the configuration file, weewx.conf. Now, for new installs,
it has been slimmed down to the minimum and, instead, configuration
options are added on an "as needed" basis, using a new setup.py option
"configure".

Your configuration file, weewx.conf should be automatically updated to
V3 by the upgrade process, using your previously chosen hardware. But,
check it over. Not sure we got everything correct. See the Upgrading
Guide.

Specific changes follow.

Total rewrite of how data gets bound to a database. You now specify a
"data binding" to indicate where data should be going, and where it is
coming from. The default binding is "wx_binding," the weather binding,
so most users will not have to change a thing.
 
Other database bindings can be used in tags. Example:
  $current($data_binding=$alt_binding).outTemp
Alternate times can also be specified:
  $current($timestamp=$othertime).outTemp

Explicit time differences for trends can now be specified:
  $trend($time_delta=3600).barometer

Introduced a new tag $latest, which uses the last available timestamp
in a data binding (which may or may not be the same as the "current"
timestamp).

Introduced a new tag $hours_ago, which returns the stats for X hours
ago.  So, the max temperature last hour would be
$hours_ago($hours_ago=1).outTemp.max.

Introduced a shortcut $hour, which returns the stats for this hour.
So, the high temperature for this hour would be $hour.outTemp.max

Introduced a new tag $days_ago, which returns the stats for X days
ago.  So, the max temperature the day before yesterday would be
$days_ago($days_ago=2).outTemp.max.

Included a shortcut $yesterday: The tag $yesterday.outTemp.max would
be yesterday's max temperature.

Introduced a new aggregation type ".last", which returns the last
value in an aggregation interval. E.g., $week.outTemp.last would
return the last temperature seen in the week.

Introduced a new aggregation type ".lasttime" which returns the time
of the above.

Can now differentiate between the max speed seen in the archive
records (e.g., $day.windSpeed.max) and the max gust seen
($day.wind.max or $day.windGust.max).

Allow other data bindings to be used in images.

Made it easier to add new unit types and unit groups.

The archive interval can now change within a database without
consequences.

Total rewrite of how devices are configured. A single utility
wee_config_device replaces each of the device-specific configuration
utilities.

The Customizing Guide was extended with additional examples and option
documentation.

Removed the no longer needed serviced StdRESTful, obsolete since V2.6

Fixed bug in querying for schemas that prevented older versions of
MySQL (V4.X) from working.

Improved error handling and retries for ws1, ultimeter, and cc3000
drivers.

Fixed missing dew initializations in wmr9x8 driver.  Fixed
model/_model initialization in wmr9x8 driver.

Fixed uninitialized usb interface in wmr200 driver.

Fixed wakup/wakeup typo in _getEEPROM_value in vantage driver.

Made the ftpupload algorithm a little more robust to corruption of the
file that records the last upload time.

Added observation type 'snow'. It generally follows the semantics of
'rain'.

Fixed possible fatal exception in WS23xx driver.  Fixed use of str as
variable name in WS23xx driver.

Now catches database exceptions raised during commits, converting them
to weedb exceptions. Weewx catches these, allowing the program to keep
going, even in the face of most database errors.

For the fine offset stations, record connection status as rxCheckPercent
(either 0 or 100%) and sensor battery status as outTempBatteryStatus (0
indicates ok, 1 indicates low battery).

For WS23xx stations, hardware record generation is now enabled and is the
default (previously, software record generation was the default).

Fixed bug in WS28xx driver the prevented reading of historical records
when starting with an empty database.


2.7.0 10/11/14

Added the ability to configure new Vantage sensor types without using
the console. This will be useful to Envoy users.  Thanks to user Deborah 
Pickett for this contribution! 

Allow calibration constants to be set in the Vantage EEPROM. This will
particularly be useful to southern hemisphere users who may want to
align their ISS to true north (instead of south), then apply a 180
correction. Thanks again to Deborah Pickett!
 
Enabled multiple rsync instances for a single weewx instance.
 
More extensive debug information for rscync users.

Added the ability to localize the weewx and server uptime. See the
Customizing Guide for details. This will also cause a minor backwards 
incompatibility. See the Upgrading Guide for details.

Added catchup to the WS28xx driver, but still no hardware record generation.

Changed lux-to-W/m^2 conversion factor in the fine offset driver.

Added rain rate calculation to Ultimeter driver.

Changed setTime to retrieve system time directly rather than using a value
passed by the engine. This greatly improves the accuracy of StdTimeSync,
particularly in network based implementations. Thanks to user Denny Page!

Moved clock synchronization options clock_check and max_drift back to
section [StdTimeSynch].

Fixed ENDPOINT_IN in the te923 driver.  This should provide better
compatibility with a wider range of pyusb versions.

Now catches MySQL exceptions during commits and rollbacks (as well
as queries) and converts them to weedb exceptions.

Catch and report configobj errors when reading skin.conf during the
generation of reports.

Ensure correct location, lat, lon, and altitude modifications in the
debian postinst installer script.

In the debian installer, default to ttyUSB0 instead of ttyS0 for stations
with a serial interface.

Added CC3000 to debian installer scripts.

Fixed bug that can affect hardware that emits floating point timestamps,
where the timestamp is within 1 second of the end of an archive interval.

Changed UVBatteryStatus to uvBatteryStatus in the WMR100 driver in order
to match the convention used by other drivers.

Fixed the shebang for te923, ws23xx, ultimeter, ws1, and cc3000 drivers.


2.6.4 06/16/14

The WMR100 driver now calculates SLP in software. This fixes a problem
with the WMRS200 station, which does not allow the user to set altitude.

The WMR100 driver was incorrectly tagging rain over the last 24 hours as
rain since midnight. This caused a problem with WU and CWOP posts.

Fix cosmetic problem in wee_config_fousb pressure calibration.

Detect both NP (not present) and OFL (outside factory limits) on ws28xx.

Added driver for PeetBros Ultimeter stations.

Added driver for ADS WS1 stations.

Added driver for RainWise Mark III stations and CC3000 data logger.

Added automatic power cycling to the FineOffsetUSB driver.  Power cycle the
station when a USB lockup is detected.  Only works with USB hubs that provide
per-port power switching.

Fix imagegenerator aggregation to permit data tables with no 'interval' column.

Prompt for metric/US units for debian installations.

For WS28xx stations, return 0 for battery ok and 1 for battery failure.

If a connection to the console has been successfully opened, but then on
subsequent connection attempts suffers an I/O error, weewx will now attempt
a retry (before it would just exit).


2.6.3 04/10/14

Hardened the WMR100 driver against malformed packets.

The plot images can now use UTF-8 characters.

Fixed a problem where the Ambient threads could crash if there were
no rain database entries.

Battery status values txBatteryStatus and consBatteryVoltage now appear in
the archive record. The last LOOP value seen is used.  

CWOP posts are now slightly more robust.

Fixed pressure calculation in wee_config_fousb.

Prevent failures in imagegenerator when no unicode-capable fonts are installed.

Provide explicit pairing feedback using wee_config_ws28xx

Count wxengine restarts in logwatch.

Cleaned up USB initialization for fousb, ws28xx, and te923 drivers.


2.6.2 02/16/14

Fixed bug that crashes WMR200 driver if outTemp is missing.

Fixed bug that can crash RESTful threads if there is missing rain data.

Sqlite connections can now explicitly specify a timeout and 
isolation_level.

Server uptime now reported for MacOS

Fixed bug that prevented Rapidfire posts from being identified as such.


2.6.1 02/08/14

Fixed bug that crashed main thread if a StdQC value fell out of range.


2.6.0 02/08/14

Changed the RESTful architecture so RESTful services are now first-class
weewx services. This should simplify the installation of 3rd party
extensions that use these services.

Broke up service_list, the very long list of services to be run, into
five separate lists. This will allow services to be grouped together,
according to when they should be run.

Defined a structure for packaging customizations into extensions, and added
an installer for those extensions to setup.py.

Changed the default time and date labels to use locale dependent formatting.
The defaults should now work in most locales, provided you set the
environment variable LANG before running weewx.

Changed default QC barometric low from 28 to 26. Added inTemp,
inHumidity, and rain.

Ranges in MinMax QC can now include units.

When QC rejects values it now logs the rejection.

Introduced a new unit system, METRICWX. Similar to METRIC, it uses
mm for rain, mm/hr for rain rate, and m/s for speed.

Added an option --string-check and --fix to the utility wee_config_database
to fix embedded strings found in the sqlite archive database.

Font handles are now cached in order to work around a memory leak in PIL.

Now does garbage collection every 3 hours through the main loop.

Image margins now scale with image and font sizes.

Now works with the pure Python version of Cheetah's NameMapper, albeit very
slowly.

Fixed bug that prevented weewx from working with Python v2.5.

Fixed bug in SummaryByMonth and SummaryByYear that would result in duplicate
month/year entries when generating from multiple ByMonth or ByYear templates.

Consolidated pressure calculation code in ws23xx, ws28xx, te923, and fousb.

Catch USB failures when reading Fine Offset archive interval.

Added Vantage types stormRain and windSpeed10 to the list of observation
types.

Simulator now generates types dewpoint, pressure, radiation, and UV.

The forecast extension is once again distributed separately from weewx.

Minor cleanup to Standard skin for better out-of-the-box behavior:
 - default to no radar image instead of pointing every station to Oregon
 - not every WMR100 is a WMR100N
 
Failure to set an archive interval when using bar plots no longer results
in an exception.

Change to skin directory before invoking Cheetah on any templates.


2.5.1 12/30/13

Added UV plots to the templates. They will be shown automatically if you
have any UV data.

Fixed bug when reading cooling_base option.

Default to sane behavior if skin does not define Labels.

Fixed bug in setting of CheetahGenerator options.

Fixed qsf and qpf summary values in forecast module.

Fixed handling of empty sky cover fields in WU forecasts.

Forecast module now considers the fctcode, condition, and wx fields for
precipitation and obstructions to visibility.

Added options to forecast module to help diagnose parsing failures and new
forecast formats.

Added retries when saving forecast to database and when reading from database.

Fixes to the Fine Offset driver to eliminate spikes caused by reading from
memory before the pointer had been updated (not the same thing as an unstable
read).

Added driver for LaCrosse 2300 series of weather stations.

Added driver for Hideki TE923 series of weather stations.


2.5.0 10/29/13

Introduced a new architecture that makes it easier to define search
list extensions. The old architecture should be 100% backwards compatible.

Added station registry service. This allows weewx to optionally
"phone home" and put your station location on a map.

Added a forecast service and reporting options.  The forecast service
can generate Zambretti weather or XTide tide forecasts, or it can download
Weather Underground or US National Weather Service weather forecasts.  These
data can then be displayed in reports using the Cheetah template engine.  The
forecast service is disabled by default.

Weewx now allows easier localization to non-English speaking locales.
In particular, set the environment variable LANG to your locale, and
then weewx date and number formatting will follow local conventions.
There are also more labeling options in skin.conf. Details in a new section
in the Customization Guide.

Added aggregate type "minmax" and "maxmin". Thank you user Gary Roderick!

New option in [StdArchive] called "loop_hilo". Setting to True will
cause both LOOP and archive data to be used for high/low statistics.
This is the default. Setting to False causes only archive data to be used.

When a template fails, skip only that template, not everything that the
generator is processing.

Trend calculations no longer need a record at precisely (for example)
3 hours in the past. It can be within a "grace" period.

FineOffset driver now uses the 'delay' field instead of the fixed_block
'read_period' for the archive record interval when reading records from
console memory.

FineOffset driver now support for multiple stations on the same USB.

FineOffset driver now reduces logging verbosity when bad magic numbers
appear. Log only when the numbers are unrecognized or change.
The purpose of the magic numbers is still unknown.

WMR100, Vantage, FineOffset, and WS28xx drivers now emit a null wind
direction when the wind speed is zero.  Same for wind gust.

For WMR9x8 stations, wind chill is now retrieved from the console
rather than calculated in software. Thank you user Peter Ferencz!

For WMR9x8 stations, the first extra temperature sensor (packet code 4)
now shows up as extraTemp1 (instead of outTemp). Thanks again to 
Peter Ferencz.

For WMR9x8 stations, packet types 2 and 3 have been separated. Only the
latter is used for outside temperature, humidity, dewpoint. The former
is used for "extra" sensors. Corrected the calculation for channel
numbers >=3. Also, extended the number of battery codes. Thanks to Per
Edström for his patience in figuring this out!

For WMR200 stations, altitude-corrected pressure is now emitted correctly.

ws28xx driver improvements, including: better thread control; better logging
for debugging/diagnostics; better timing to reduce dropouts; eliminate writes
to disk to reduce wear when used on flash devices. Plus, support for
multiple stations on the same USB.

Fixed rain units in ws28xx driver.

The LOOP value for daily ET on Vantages was too high by a factor of 10. 
This has been corrected.

Fixed a bug that caused values of ET to be miscalculated when using
software record generation.

Ported to Korora 19 (Fedora 19). Thanks to user zmodemguru!

Plots under 16 hours in length, now use 1 hour increments (instead of 
3 hours).

No longer emits "deprecation" warning when working with some versions
of the MySQLdb python driver.

Added ability to build platform-specific RPMs, e.g., one for RedHat-based
distributions and one for SuSE-based distributions.

Fixed the 'stop' and 'restart' options in the SuSE rc script.

The weewx logwatch script now recognizes more log entries and errors.


2.4.0 08/03/13

The configuration utility wee_config_vantage now allows you to set
DST to 'auto', 'off', or 'on'. It also lets you set either a time
zone code, or a time zone offset.

The service StdTimeSync now catches startup events and syncs the clock
on them. It has now been moved to the beginning of the list
"service_list" in weewx.conf. Users may want to do the same with their
old configuration file.

A new event, END_ARCHIVE_PERIOD has been added, signaling the end of
the archive period.

The LOOP packets emitted by the driver for the Davis Vantage series
now includes the max wind gust and direction seen since the beginning
of the current archive period.

Changed the null value from zero (which the Davis documentation specifies)
to 0x7fff for the VP2 type 'highRadiation'.

Archive record packets with date and time equal to zero or 0xff now
terminate dumps.

The code that picks a filename for "summary by" reports has now been
factored out into a separate function (getSummaryByFileName). This
allows the logic to be changed by subclassing.

Fixed a bug that did not allow plots with aggregations less than 60 minutes
across a DST boundary.

Fixed bug in the WMR100 driver that prevented UV indexes from being 
reported.

The driver for the LaCrosse WS-28XX weather series continues to evolve and
mature. However, you should still consider it experimental.


2.3.3 06/21/13

The option week_start now works.

Updated WMR200 driver from Chris Manton.

Fixed bug that prevented queries from being run against a MySQL database.


2.3.2 06/16/13

Added support for the temperature-only sensor THWR800. Thanks to
user fstuyk!

Fixed bug that prevented overriding the FTP directory in section
[[FTP]] of the configuration file.

Day plots now show 24 hours instead of 27. If you want the old
behavior, then change option "time_length" to 97200.

Plots shorter than 24 hours are now possible. Thanks to user Andrew Tridgell.

If one of the sections SummaryByMonth, SummaryByYear, or ToDate is missing,
the report engine no longer crashes.

If you live at a high latitude and the sun never sets, the Almanac now
does the right thing.

Fixed bug that caused the first day in the stats database to be left out
of calculations of all-time stats.


2.3.1 04/15/13

Fixed bug that prevented Fine Offset stations from downloading archive
records if the archive database had no records in it.

rsync should now work with Python 2.5 and 2.6 (not just 2.7)


2.3.0 04/10/13

Davis Vantage stations can now produce station pressures (aka, "absolute
pressure"), altimeter pressures, as well as sea-level pressure. These will
be put in the archive database.

Along the same line, 'altimeter' pressure is now reported to CWOP, rather
than the 'barometer' pressure. If altimeter pressure is not available,
no pressure is reported.

Fixed bug in CWOP upload that put spaces in the upload string if the pressure
was under 1000 millibars.

A bad record archive type now causes a catch up to be abandoned, rather
than program termination.

Fixed bug in trends, when showing changes in temperature. NB: this fix will
not work with explicit unit conversion. I.e., $trend.outTemp.degree_C will
not work.

Modified wee_config_vantage and wee_config_fousb so that the configuration
file will be guessed if none is specified.

Fixed wxformulas.heatindexC to handle arguments of None type.

Fixed bug that causes Corrections to be applied twice to archive records if
software record generation is used.

rsync now allows a port to be specified.

Fixed day/night transition bug.

Added gradients to the day/night transitions.

Numerous fixes to the WMR200 driver. Now has a "watchdog" thread.

All of the device drivers have now been put in their own package
'weewx.drivers' to keep them together. Many have also had name changes
to make them more consistent:
	OLD                        NEW
	VantagePro.py (Vantage)    vantage.py (Vantage)
	WMR918.py     (WMR-918)    wmr9x8.py  (WMR9x8)
	wmrx.py       (WMR-USB)    wmr100.py  (WMR100)
	
	new (experimental) drivers:
	wmr200.py (WMR200)
	ws28xx.py (WS28xx)

The interface to the device driver "loader" function has changed slightly. It
now takes a second parameter, "engine". Details are in the Upgrading doc.

The FineOffsetUSB driver now supports hardware archive record generation.

When starting weewx, the FineOffsetUSB driver will now try to 'catch up' - it
will read the console memory for any records that are not yet in the database.

Added illuminance-to-radiation conversion in FineOffsetUSB driver.

Added pressure calibration option to wee_config_fousb and explicit support for
pressure calibration in FineOffsetUSB driver.

Fixed windchill calculation in FineOffsetUSB driver.

Fixed FineOffsetUSB driver to handle cases where the 'delay' is undefined,
resulting in a TypeError that caused weewx to stop.

The FineOffsetUSB driver now uses 'max_rain_rate' (measured in cm/hr) instead
of 'max_sane_rain' (measured in mm) to filter spurious rain sensor readings.
This is done in the driver instead of StdQC so that a single parameter can
apply to both LOOP and ARCHIVE records.

2.2.1 02/15/13

Added a function call to the Vantage driver that allows the lamp to be
turned on and off. Added a corresponding option to wee_config_vantage.

Fixed bug where an undefined wind direction caused an exception when using
ordinal wind directions.

2.2.0 02/14/13

Weewx can now be installed using Debian (DEB) or Redhat (RPM) packages, as well
as with the old 'setup.py' method. Because they install things in different
places, you should stick with one method or another. Don't mix and match.
Thanks to Matthew Wall for putting this together!

Added plot options line_gap_fraction and bar_gap_fraction, which control how
gaps in the data are handled by the plots. Also, added more flexible control of
plot colors, using a notation such as 0xBBGGRR, #RRGGBB, or the English name,
such as 'yellow'. Finally, added day/night bands to the plots. All contributed
by Matthew Wall. Thanks again, Matthew!

Ordinal wind directions can now be shown, just by adding the tag suffix
".ordinal_compass". For example, $current.windDir.ordinal_compass might show
'SSE' The abbreviations are set in the skin configuration file.

Fixed bug that caused rain totals to be misreported to Weather Underground when
using a metric database.

Generalized the weewx machinery so it can be used for applications other than
weather applications.

Got rid of option stats_types in weewx.conf and put it in
bin/user/schemas.py. See upgrading.html if you have a specialized stats
database.

The stats database now includes an internal table of participating observation
types. This allows it to be easily combined with the archive database, should
you choose to do so. The table is automatically created for older stats
databases.

Added rain rate calculation to FineOffsetUSB driver.  Added adaptive polling
option to FineOffsetUSB driver.  Fixed barometric pressure calculation for
FineOffsetUSB driver.

Changed the name of the utilities, so they will be easier to find in /usr/bin:
  weewxd.py          -> weewxd
  runreports.py      -> wee_reports
  config_database.py -> wee_config_database
  config_vp.py       -> wee_config_vantage
  config_fousb.py    -> wee_config_fousb

2.1.1 01/02/13

Fixed bug that shows itself when one of the variables is 'None' when
calculating a trend.

2.1.0 01/02/13

Now supports the Oregon Scientific WMR918/968 series, courtesy of user
William Page. Thanks, William!!

Now supports the Fine Offset series of weather stations, thanks to user
Matthew Wall. Thanks, Matthew!!

Now includes a Redhat init.d script, contributed by Mark Jenks. Thanks,
Mark!!

Added rsync report type as an alternative to the existing FTP report.
Another thanks to William Page!

Fill color for bar charts can now be specified separately from the outline
color, resulting in much more attractive charts. Another thanks to Matthew
Wall!!

Added a tag for trends. The barometer trend can now be returned as
$trend.barometer. Similar syntax for other observation types.

config_vp.py now returns the console version number if available (older
consoles do not offer this).

Hardware dewpoint calculations with the WMR100 seem to be unreliable below
about 20F, so these are now done in software. Thanks to user Mark Jenks for
sleuthing this.

2.0.2 11/23/12

Now allows both the archive and stats data to be held in the same database.

Improved chances of weewx.Archive being reused by allowing optional table
name to be specified.

2.0.1 11/05/12

Fixed problem with reconfiguring databases to a new unit system.

2.0.0 11/04/12

A big release with lots of changes. The two most important are the support
of additional weather hardware, and the support of the MySQL database.

All skin configurations are backwardly compatible, but the configuration
file, weewx.conf, is not. The install utility setup.py will install a fresh
version, which you will then have to edit by hand.

If you have written a custom service, see the upgrade guide on how to port
your service to the new architecture.

Added the ability to generate archive records in software, thus opening the
door for supporting weather stations that do not have a logger.

Support for the Oregon Scientific WMR100, the cheapest weather station I
could find, in order to demonstrate the above!

Added a software weather station simulator.

Introduced weedb, a database-independent Python wrapper around sqlite3 and
MySQLdb, which fixes some of their flaws.

Ported everything to use weedb, and thus MySQL (as well as sqlite)

Internally, the databases can now use either Metric units, or US Customary.
NB: you cannot switch systems in the middle of a database. You have to
stick to one or other other. However, the utility config_database.py does
have a reconfigure option that allows copying the data to a new database,
performing the conversion along the way. See the Customizing Guide.

You can now use "mmHg" as a unit of pressure.

Added new almanac information, such as first and last quarter moons, and
civil twilight.

Changed the engine architecture so it is more event driven. It now uses
callbacks, making it easier to add new event types.

Added utility config_vp.py, for configuring the VantagePro hardware.

Added utility config_database.py, for configuring the databases.

Made it easier to write custom RESTful protocols. Thanks to user Brad, for
the idea and the use case!

The stats type 'squarecount' now contains the number of valid wind
directions that went into calculating 'xsum' and 'ysum'. It used to be the
number of valid wind speeds. Wind direction is now calculated using
'squarecount' (instead of 'count').

Simplified and reduced the memory requirements of the CRC16 calculations.

Improved test suites.

Lots of little nips and tucks here and there, mostly to reduce the coupling
between different modules. In particular, now a service generally gets
configured only using its section of weewx.conf.

I also worked hard at making sure that cursors, connections, files, and
lots of other bits and pieces get properly closed instead of relying on
garbage collection. Hopefully, this will reduce the long-term growth of
memory usage.

1.14.1 07/06/12

Hardened retry strategy for the WeatherLink IP. If the port fails to open
at all, or a socket error occurs, it will thrown an exception (resulting in
a retry in 60 seconds). If a socket returns an incomplete result, it will
continue to retry until everything has been read.

Fixed minor bug that causes the reporting thread to prematurely terminate
if an exception is thrown while doing an FTP.

1.14.0 06/18/12

Added smartphone formatted mobile webpage, contributed by user Torbjörn
Einarsson. If you are doing a fresh install, then these pages will be
generated automatically. If you are doing an upgrade, then see the upgrade
guide on how to have these webpages generated. Thanks, Tobbe!

Three changes suggested by user Charlie Spirakis: o Changed umask in
daemon.py to 0022; o Allow location of process ID file to be specified on
the command line of weewx; o Start script allows daemon to be run as a
specific user. Thanks, Charlie!

Corrected bug in humidity reports to CWOP that shows itself when the
humidity is in the single digits.

Now includes software in CWOP APRS equipment field.

1.13.2 05/02/12

Now allows CWOP stations with prefix 'EW'.

Fixed bug that showed itself in the line color with plots with 3 or more
lines.

Changed debug message when reaching the end of memory in the VP2 to
something slightly less alarming.

1.13.1 03/25/12

Added finer control over the line plots. Can now add optional markers. The
marker_type can be 'none' (the default), 'cross', 'box', 'circle', or 'x'.
Also, line_type can now either be 'solid' (the default) or 'none' (for
scatter plots). Same day I'll add 'dashed', but not now. :-)

Conditionally imports sqlite3. If it does not support the "with" statement,
then imports pysqlite2 as sqlite3.

1.13.0 03/13/12

The binding to the SQL database to be used now happens much later when
running reports. This allows more than one database to be used when running
a report. Extra databases can be specified in the option list for a report.
I use this to display broadband bandwidth information, which was collected
by a separate program. Email me for details on how to do this. Introducing
this feature changed the signature of a few functions. See the upgrade
guide for details.

1.12.4 02/13/12

User Alf Høgemark found an error in the encoding of solar data for CWOP
and sent me a fix. Thanks, Alf!

Now always uses "import sqlite3", resulting in using the version of
pysqlite that comes with Python. This means the install instructions have
been simplified.

Now doesn't choke when using the (rare) Python version of NameMapper used
by Cheetah.

1.12.3 02/09/12

Added start script for FreeBSD, courtesy of user Fabian Abplanalp. Thanks,
Fabian!

Added the ability to respond to a "status" query to the Debian startup
script.

RESTful posts can now recover from more HTTP errors.

Station serial port can now recover from a SerialException error (usually
caused when there is a process competing for the serial port).

Continue to fiddle with the retry logic when reading LOOP data.

1.12.2 01/18/12

Added check for FTP error code '521' to the list of possibilities if a
directory already exists. Thanks to user Clyde!

More complete information when unable to load a module file. Thanks, Jason!

Added a few new unit types to the list of possible target units when using
explicit conversion. Thanks, Antonio!

Discovered and fixed problem caused by the Davis docs giving the wrong
"resend" code (should be decimal 21, not hex 21).

Improved robustness of VantagePro configuration utility.

Fixed problem where an exception gets thrown when changing VP archive
interval.

Simplified some of the logic in the VP2 driver.

1.12.1 11/03/11

Now corrects for rain bucket size if it is something other than the
standard 0.01 inch bucket.

1.12.0 10/29/11

Added the ability to change bucket type, rain year start, and barometer
calibration data in the console using the utility configure.py. Added
option "--info", which queries the console and returns information about
EEPROM settings. Changed configure.py so it can do hardware-specific
configurations, in anticipation of supporting hardware besides the Davis
series.

Reorganized the documentation.

1.11.0 10/06/11

Added support for the Davis WeatherLinkIP. Thanks, Peter Nock and Travis
Pickle!

Added support for older Rev A type archive records.

Added patch from user Dan Haller that sends UV and radiation data to the
WeatherUnderground if available. Thanks, Dan!

Added patch from user Marijn Vriens that allows fallback to the version of
pysqlite that comes with many versions of Python. Thanks, Marijn!

Now does garbage collection after an archive record is obtained and before
the main loop is restarted.

1.10.2 04/14/11

Added RA and declination for the Sun and Moon to the Daily Almanac. Equinox
and solstice are now displayed in chronological order. Same with new and
full moons.

Examples alarm.py and lowBattery.py now include more error checks, allow an
optional 'subject' line to the sent email, and allow a comma separated list
of recipients.

1.10.1 03/30/11

Substitutes US Units if a user does not specify anything (instead of
exception KeyError).

Almanac uses default temperature and pressure if they are 'None'.

Prettied up web page almanac data in the case where pyephem has not been
installed.

Fixed up malformed CSS script weewx.css.

1.10.0 03/29/11

Added extensive almanac information if the optional package 'pyephem' has
been installed

Added a weewx "favorite icon" favicon.ico that displays in your browser
toolbar.

Added a mobile formatted HTML page, courtesy of user Vince Skahan (thanks,
Vince!!).

Tags can now be ended with a unit type to convert to a new unit. For
example, say your pressure group ("group_pressure") has been set to show
inHg. The normal tag notation of "$day.barometer.avg" will show something
like "30.05 inHg". However, the tag "$day.barometer.avg.mbar" will show
"1017.5 mbar".

Added special tag "exists" to test whether an observation type exists.
Example "$year.foo.exists" will return False if there is no type "foo" in
the statistical database.

Added special tag "has_data" to test whether an observation type exists and
has a non-zero number of data points over the aggregation period. For
example, "$year.soilMoist1.has_data" will return "True" if soilMoist1 both
exists in the stats database and contains some data (meaning, you have the
hardware).

Y-axis plot labels (such as "°F") can now be overridden in the plot
configuration section of skin.conf by using option "y_label".

Added executable module "runreports.py" for running report generation only.

Added package "user", which can contain any user extensions. This package
will not get overridden in the upgrade process.

Added the ability to reconfigure the main database, i.e., add or drop data
types. Along the same line, statistical types can also be added or dropped.
Email me for details on how to do this.

Now makes all of the LOOP and archive data available to services. This
includes new keys:

 LOOP data: 'extraAlarm1' 'extraAlarm2' 'extraAlarm3' 'extraAlarm4'
'extraAlarm5' 'extraAlarm6' 'extraAlarm7' 'extraAlarm8' 'forecastIcon'
'forecastRule' 'insideAlarm' 'outsideAlarm1' 'outsideAlarm2' 'rainAlarm'
'soilLeafAlarm1' 'soilLeafAlarm2' 'soilLeafAlarm3' 'soilLeafAlarm4'
'sunrise' 'sunset'

 Archive data: 'forecastRule' 'highOutTemp' 'highRadiation' 'highUV'
'lowOutTemp'

Started a more formal test suite. There are now tests for the report
generators. These are not included in the normal distribution, but can be
retrieved from SourceForge via svn.

1.9.3 02/04/11

Now correctly decodes temperatures from LOOP packets as signed shorts
(rather than unsigned).

Now does a CRC check on LOOP data.

Changed VantagePro.accumulateLoop to make it slightly more robust.

1.9.2 11/20/10

Now catches exception of type OverflowError when calculating celsius
dewpoint. (Despite the documentation indicating otherwise, math.log() can
still throw an OverflowError)

Fixed bug that causes crash in VantagePro.accumulateLoop() during fall DST
transition in certain situations.

VP2 does not store records during the one hour fall DST transition.
Improved logic in dealing with this.

Changed install so that it backs up the ./bin subdirectory, then overwrites
the old one. Also, does not install the ./skins subdirectory at all if one
already exists (thus preserving any user customization).

1.9.1 09/09/10

Now catches exceptions of type httplib.BadStatusLine when doing RESTful
posts.

Added an extra decimal point of precision to dew point reports to the
Weather Underground and PWS.

1.9.0 07/04/10

Added a new service, StdQC, that offers a rudimentary data check.

Corrected error in rain year total if rain year does not start in January.

Moved option max_drift (the max amount of clock drift to tolerate) to
section [Station].

Added check for a bad storm start time.

Added checks for bad dateTime.

Simplified VantagePro module.

1.8.4 06/06/10

Fixed problem that shows itself if weewx starts up at precisely the
beginning of an archive interval. Symptom is max recursion depth exceeded.

Units for UV in LOOP records corrected. Also, introduced new group for UV,
group_uv_index. Thanks to user A. Burriel for this fix!

1.8.3 05/20/10

Problem with configuring archive interval found and fixed by user A.
Burriel (thanks, Antonio!)

1.8.2 05/09/10

Added check to skip calibration for a type that doesn't exist in LOOP or
archive records. This allows windSpeed and windGust to be calibrated
separately.

1.8.1 05/01/10

Ported to Cheetah V2.4.X

1.8.0 04/28/10

Added CWOP support.

Storage of LOOP and archive data into the SQL databases is now just another
service, StdArchive.

Added a calibration service, StdCalibrate, that can correct LOOP and
archive data.

Average console battery voltage is now calculated from LOOP data, and saved
to the archive as 'consBatteryVoltage'.

Transmitter battery status is now ORd together from LOOP data, and saved to
the archive as 'txBatteryStatus'.

Added stack tracebacks for unrecoverable exceptions.

Added a wrapper to the serial port in the VantagePro code. When used in a
Python "with" statement, it automatically releases the serial port if an
exception happens, allowing a more orderly shutdown.

Offered some hints in the documentation on how to automount your VP2 when
using a USB connection.

Corrected error in units. getTargetType() that showed itself with when the
console memory was freshly cleared, then tried to graph something
immediately.

1.7.0 04/15/10

Big update.

Reports now use skins for their "look or feel." Options specific to the
presentation layer have been moved out of the weewx configuration file
'weewx.conf' to a skin configuration file, 'skin.conf'. Other options have
remained behind.

Because the configuration file weewx.conf was split, the installation
script setup.py will NOT merge your old configuration file into the new
one. You will have to reedit weewx.conf to put in your customizations.

FTP is treated as just another report, albeit with an unusual generator.
You can have multiple FTP sessions, each to a different server, or
uploading to or from a different area.

Rewrote the FTP upload package so that it allows more than one FTP session
to be active in the same local directory. This version also does fewer hits
on the server, so it is significantly faster.

The configuration files weewx.conf and skin.conf now expect UTF-8
characters throughout.

The encoding for reports generated from templates can be chosen. By
default, the day, week, month, and year HTML files are encoded using HTML
entities; the NOAA reports encoded using 'strict ascii.' Optionally,
reports can be encoded using UTF-8.

Revamped the template formatting. No longer use class ModelView. Went to a
simpler system built around classes ValueHelper and UnitInfo.

Optional formatting was added to all tags in the templates. There are now
optional endings: 'string': Use specified string for None value.
'formatted': No label. 'format': Format using specified string format.
'nolabel': Format using specified string format; no label. 'raw': return
the underlying data with no string formatting or label.

For the index, week, month, and year template files, added conditional to
not include ISS extended types (UV, radiation, ET) unless they exist.

Added an RSS feed.

Added support for PWSweather.com

Both WeatherUnderground and PWSweather posts are now retried up to 3 times
before giving up.

Now offer a section 'Extras' in the skin configuration file for including
tags added by the user. As an example, the tag radar_url has been moved
into here.

Data files used in reports (such as weewx.css) are copied over to the HTML
directory on program startup.

Included an example of a low-battery alarm.

Rearranged distribution directory structure so that it matches the install
directory structure.

Moved base temperature for heating and cooling degree days into skin.conf.
They now also require a unit.

Now require unit to be specified for 'altitude'.

1.5.0 03/07/10

Added support for other units besides the U.S. Customary. Plots and HTML
reports can be prepared using any arbitrary combination of units. For
example, pressure could be in millibars, while everything else is in U.S.
Customary.

Because the configuration file weewx.conf changed significantly, the
installation script setup.py will NOT merge your old configuration file
into the new one. You will have to reedit weewx.conf to put in your
customizations.

Added an exception handler for exception OSError, which is typically thrown
when another piece of software attempts to access the same device port.
Weewx catches the exception, waits 10 seconds, then starts again from the
top.

1.4.0 02/22/10

Changed the architecture of stats.py to one that uses very late binding.
The SQL statements are not run until template evaluation. This reduces the
amount of memory required (by about 1/2), reduces memory fragmentation, as
well as greatly simplifying the code (file stats.py shed over 150 lines of
non-test code). Execution time is slightly slower for NOAA file generation,
slightly faster for HTML file generation, the same for image generation,
although your actual results will depend on your disk speed.

Now possible to tell weewx to reread the configuration file without
stopping it. Send signal HUP to the process.

Added option week_start, for specifying which day a calendar week starts
on. Default is 6 (Sunday).

Fixed reporting bug when the reporting time falls on a calendar month or
year boundary.

1.3.4 02/08/10

Fixed problem when plotting data where all data points are bad (None).

1.3.3 01/10/10

Fixed reporting bug that shows itself if rain year does not start in
January.

1.3.2 12/26/09

LOOP data added to stats database.

1.3.1 12/22/09

Added a call to syslog.openlog() that inadvertently got left out when
switching to the engine driven architecture.

1.3.0 12/21/09

Moved to a very different architecture to drive weewx. Consists of an
engine, that manages a list of 'services.' At key events, each service is
given a chance to participate. Services are easy to add, to allow easy
customization. An example is offered of an 'alarm' service.

Checking the clock of the weather station for drift is now a service, so
the option clock_check was moved from the station specific [VantagePro]
section to the more general [Station] section.

Added an example service 'MyAlarm', which sends out an email should the
outside temperature drop below 40 degrees.

In a similar manner, all generated files, images, and reports are the
product of a report engine, which can run any number of reports. New
reports are easily added.

Moved the compass rose used in progressive vector plots into the interior
of the plot.

Install now deletes public_html/#upstream.last, thus forcing all files to
be uploaded to the web server at the next opportunity.

1.2.0 11/22/09

Added progressive vector plots for wind data.

Improved axis scaling. The automatic axis scaling routine now does a better
job for ranges less than 1.0. The user can also hardwire in min and max
values, as well as specify a minimum increment, through parameter 'yscale'
in section [Images] in the configuration file.

Now allows the same SQL type to be used more than once in a plot. This
allows, say, instantaneous and average wind speed to be shown in the same
plot.

Rain year is now parameterized in file templates/year.tmpl (instead of
being hardwired in).

Now does LOOP caching by default.

When doing backfilling to the stats database, configure now creates the
stats database if it doesn't already exist.

setup.py now more robust to upgrading the FTP and Wunderground sections

1.1.0 11/14/09

Added the ability to cache LOOP data. This can dramatically reduce the
number of writes to the stats database, reducing wear on solid-state disk
stores.

Introduced module weewx.mainloop. Introduced class weewx.mainloop.MainLoop
This class offers many opportunities to customize weewx through
subclassing, then overriding an appropriate member function.

Refactored module weewx.wunderground so it more closely resembles the
(better) logic in wunderfixer.

setup.py no longer installs a daemon startup script to /etc/init.d. It must
now be done by hand.

setup.py now uses the 'home' value in setup.cfg to set WEEWX_ROOT in
weewx.conf and in the daemon start up scripts

Now uses FTP passive mode by default.

1.0.1 11/09/09

Fixed bug that prevented backfilling the stats database after modifying the
main archive.

1.0.0 10/26/09

Took the module weewx.factory back out, as it was too complicated and hard
to understand.

Added support for generating NOAA monthly and yearly reports. Completely
rewrote the filegenerator.py module, to allow easy subclassing and
specialization.

Completely rewrote the stats.py module. All aggregate quantities are now
calculated dynamically.

Labels for HTML generation are now held separately from labels used for
image generation. This allows entities such as '&deg;' to be used for the
former.

LOOP mode now requests only 200 LOOP records (instead of the old 2000). It
then renews the request should it run out. This was to get around an
(undocumented) limitation in the VP2 that limits the number of LOOP records
that can be requested to something like 220. This was a problem when
supporting VP2s that use long archive intervals.

Cut down the amount of computing that went on before the processing thread
was spawned, thus allowing the main thread to get back into LOOP mode more
quickly.

Added type 'rainRate' to the types decoded from a Davis archive record. For
some reason it was left out.

Added retries when doing FTP uploads. It will now attempt the upload
several times before giving up.

Much more extensive DEBUG analysis.

Nipped and tucked here and there, trying to simplify.

0.6.5 10/11/09

Ported to Cheetah V2.2.X. Mostly, this is making sure that all strings that
cannot be converted with the 'ascii' codec are converted to Unicode first
before feeding to Cheetah.

0.6.4 09/22/09

Fixed an error in the calculation of heat index.

0.6.3 08/25/09

FTP transfers now default to ACTIVE mode, but a configuration file option
allows PASSIVE mode. This was necessary to support Microsoft FTP servers.

0.6.2 08/01/09

Exception handling in weewx/ftpdata.py used socket.error but failed to
declare it. Added 'import socket' to fix.

Added more complete check for unused pages in weewx/VantagePro.py. Now the
entire record must be filled with 0xff, not just the time field. This fixes
a bug where certain time stamps could look like unused records.

0.6.1 06/22/09

Fixed minor ftp bug.

0.6.0 05/20/09

Changed the file, imaging, ftping functions into objects, so they can be
more easily specialized by the user.

Introduced a StationData object.

Introduced module weewx.factory that produces these things, so the user has
a place to inject his/her new types.

0.5.1 05/13/09

1. Weather Underground thread now run as daemon thread, allowing the
program to exit even if it is running.

2. WU queue now hold an instance of archive and the time to be published,
rather than a record. This allows dailyrain to be published as well.

3. WU date is now given in the format "2009-05-13+12%3A35%3A00" rather than
"2009-05-13 12:35:00". Seems to be more reliable. But, maybe I'm imagining
things...
<|MERGE_RESOLUTION|>--- conflicted
+++ resolved
@@ -1,11 +1,7 @@
 weewx change history
 --------------------
 
-<<<<<<< HEAD
-3.X.X MM/dd/YYYY
-=======
 3.8.0a3 10/xx/2017
->>>>>>> ae7c2fb8
 
 The `stats.py` example now works with heating and cooling degree days.
 Fixes issue #224.
@@ -27,16 +23,8 @@
 Fixed bug that could cause tick crowding when hardwiring y-axis min and
 max values.
 
-<<<<<<< HEAD
-Fixed bug in wmr200 driver that resulted in archive records with no
-interval field and 'NOT NULL constraint failed: archive.interval' errors.
-
-
-3.7.2 MM/DD/YYYY
-=======
 The uploader framework in restx.py now allows POSTS with a JSON payload,
 and allows additional headers to be added to the HTTP request object.
->>>>>>> ae7c2fb8
 
 MySQL error 2006 ("MySQL server has gone away") now gets mapped to
 `weedb.CannotConnectError`. PR #246
