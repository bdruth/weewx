weewx change history
--------------------

x.y.z MM/dd/YYYY

Use schema_name = hardware_name pattern in sensor map for drivers that support
extensible sensor suites, including the drivers for cc3000, wmr300

Report the firmware version when initializing the cc3000 driver.

Fixed usb initialization issues in the wmr300 driver.

The engine now logs locale. Additional information if a TERM signal is 
received.

Removed the site-specific "Pond" extensions from the Standard skin.

The Standard skin now includes plots of outside humidity. Fixes 
issue #181.

<<<<<<< HEAD
Changed algorithm for calculating ET to something more appropriate for
hourly values (former algorithm assumed daily values). Fixes issue #160.
=======
Fixed reference to index.html.tmpl in the xstats example.
>>>>>>> 56e4cb8e


3.6.2 11/08/2016

Fixed incorrect WU daily rain field name

Fixed bug that crashed Cheetah if the weewx.conf configuration file included
a BOM. Fixes issue #172.


3.6.1 10/13/2016

Fixed bug in wunderfixer.

Fixed handling of StdWXCalculate.Calculations in modify_config in the wmr100,
wmr200, wmr300, and wmr9x8 drivers.

Eliminate the apache2, ftp, and rsync suggested dependencies from the deb
package.  This keeps the weewx dependencies to a bare minimum.

Added retries to usb read in wmr300 driver.

Remapped sensor identifiers in wmr200 driver so that extraTemp1 and
extraHumid1 are usable.

Standardized format to be used for times to YYYY-mm-ddTHH:MM.


3.6.0 10/07/2016

Added the ability to run reports using a cron-like notation, instead of with
every report cycle. See User's Guide for details. Thanks to user Gary Roderick.
PR #122. Fixes issue #17.

Added the ability to easily import CSV, Weather Underground, and Cumulus
data using a new utility, wee_import. Thanks again to über-user Gary Roderick.
PR #148. Fixes issue #97.

Refactored documentation so that executable utilities are now in their own
document, utilities.htm.

Fixed rpm package so that it will retain any changes to the user directory.
Thanks to user Pat OBrien.

No ET when beyond the reach of the sun.

Software calculated ET now returns the amount of evapotranspiration that
occurred during the archive interval. Fixes issue #160

Fixed wee_config to handle config files that have no FTP or RSYNC.

Fixed bug in StdWXCalculate that ignored setting of 'None' (#110).

Which derived variables are to be calculated are now in a separate 
subsection of [StdWXCalculate] called [[Calculations]]. 
Upgrade process takes care of upgrading your config file.

Reset weewx launchtime when waiting for sane system clock (thanks to user
James Taylor).

Fixed anti-alias bug in genplot.  Issue #111.

Corrected the conversion factor between inHg and mbar. Thanks to user Olivier.

Consolidated unit conversions into module weewx.units.

Plots longer than two years now use an x-axis increment of one year. Thanks to
user Olivier!

The WS1 driver now retries connection if it fails. Thanks to user 
Kevin Caccamo! PR #112.

Major update to the CC3000 driver:
 - reading historical records is more robust
 - added better error handling and reporting
 - fixed to handle random NULL characters in historical records
 - fixed rain units
 - added ability to get data from logger as fast as it will send it
 - added support for additional temperature sensors T1 and T2
 - added transmitter channel in station diagnostics
 - added option to set/get channel, baro offset
 - added option to reset rain counter

Fixed brittle reference to USBError.args[0] in wmr200, wmr300, and te923
drivers.

Fixed typo in default te923 sensor mapping for h_3.  Thanks to user ngulden.

Added flag for reports so that reports can be disabled by setting enable=False
instead of deleting or commenting entire report sections in weewx.conf.

The vantage and ws23xx drivers now include the fix for the policy of
"wind direction is undefined when no wind speed".  This was applied to other
drivers in weewx 3.3.0.

Fixed te923 driver behavior when reading from logger, especially on stations
with large memory configuration.  Thanks to users Joep and Nico.

Fixed rain counter problems in wmr300 driver.  The driver no longer attempts
to cache partial packets.  Do no process packets with non-loop data when
reading loop data.  Thanks to user EricG.

Made wmr300 driver more robust against empty usb data buffers.

Fixed pressure/barometer in wmr300 driver when reading historical records.

Fixed problem with the Vantage driver where program could crash if a
serial I/O error happens during write. Fixes issue #134.

Changed name of command to clear the Vantage memory from --clear to
--clear-memory to make it more consistent with other devices.

Fixed problem that prevented channel 8 from being set by the Vantage driver.

Added solaris .smf configuration.  Thanks to user whorfin.

Added option post_indoor_observations for weather underground.

Added maximum value to radiation and UV plots.

In the .deb package, put weewx reports in /var/www/html/weewx instead of
/var/www/weewx to match the change of DocumentRoot in debian 8 and later.


3.5.0 03/13/2016

Fixed bug that prevented rsync uploader from working.

Fixed bug in wmr300 driver when receiving empty buffers from the station.

The type of MySQL database engine can now be specified. Default is 'INNODB'.

Updated userguide with capabilities of the TE923 driver added in 3.4.0.

Added aggregation type min_ge(val).

Provide better feedback when a driver does not implement a configurator.

Added humidex and appTemp to group_temperature. Fixed issue #96.

Backfill of the daily summary is now done in "tranches," reducing the memory
requirements of MySQL. Thanks to über-user Gary Roderick! Fixes issue #83.

Made some changes in the Vantage driver to improve performance, particularly
with the IP version of the logger. Thanks to user Luc Heijst for nagging
me that the driver could be improved, and for figuring out how.

Plotting routines now use Unicode internally, but convert to UTF-8 if a font
does not support it. Fixes issue #101.

Improved readability of documents on mobile devices. Thank you Chris
Davies-Barnard!

The loop_on_init option can now be specified in weewx.conf

When uploading data to CWOP, skip records older than 60 seconds.  Fixes
issue #106.

Added modify_config method to the driver's configuration editor so that drivers
can modify the configuration during installation, if necessary.

The fousb and ws23xx drivers use modify_config to set record_generation to
software.  This addresses issue #84.

The wmr100, wmr200, wmr9x8, and wmr300 drivers use modify_config to set
rainRate, heatindex, windchill, and dewpoint calculations to hardware instead
of prefer_hardware since each of these stations has partial packets.  This
addresses issue #7 (SF #46).


3.4.0 01/16/2016

The tag $hour has now been added. It's now possible to iterate over hours.
Thanks to user Julen!

Complete overhaul of the te923 driver.  Thanks to user Andrew Miles.  The
driver now supports the data logger and automatically detects small or large
memory models.  Added ability to set/get the altitude, lat/lon, and other
station parameters.  Significant speedup to reading station memory, from 531s
to 91s, which is much closer to the 53s for the te923tool written in C (all for
a station with the small memory model).

The wee_debug utility is now properly installed, not just distributed.

Fixed bug in almanac code that caused an incorrect sunrise or sunset to be
calculated if it followed a calculation with an explicit horizon value.

Localization of tags is now optional. Use function toString() with
argument localize set to False. Example: 
$current.outTemp.toString($localize=False)
Fixes issue #88.

In the acurite driver, default to use_constants=True.

Fixed bug in the rhel and suse rpm packaging that resulted in a configuration
file with html, database, and web pages in the setup.py locations instead of
the rpm locations.

The extension utility wee_extension now recognizes zip archives as well as
tar and compressed tar archives.

Check for a sane system time when starting up.  If time is not reasonable,
wait for it.  Log the time status while waiting.

Added log_success option to cheetah, copy, image, rsync, and ftp generators.

Older versions of MySQL (v5.0 and later) are now supported.


3.3.1 12/06/2015

Fixed bug when posting to WOW.

Fixed bug where the subsection for a custom report gets moved to the very
end of the [StdReport] section of a configuration file on upgrade. 
Fixes issue #81.


3.3.0 12/05/2015

Now really includes wunderfixer. It was inadvertently left out of the install
script.

Rewrote the almanac so it now supports star ephemeris. For example,
$almanac.rigel.next_rising. Fixes issue #79.

Uninstalling an extension with a skin now deletes all empty directories. This
fixes issue #43.

Fixed bug in WMR200 driver that caused it to emit dayRain, when what it was
really emitting was the "rain in the last 24h, excluding current hour."
Fixes issue #62.

Fixed bug in WMR200 driver that caused it to emit gauge pressure for altimeter
pressure. Thanks to user Mark Jenks for nagging me that something was wrong.

Fixed bug that caused wind direction to be calculated incorrectly, depending
on the ordering of a dictionary. Thanks to user Chris Matteri for not only
spotting this subtle bug, but offering a solution. 

StdPrint now prints packets and records in (case-insensitive) alphabetical
order.

Fixed wind speed decoding in the acurite driver.  Thanks to aweatherguy.

The StdRESTful service now supports POSTs, as well as GETs.

The FTP utility now catches PickleError exceptions, then does a retry.

Added unit 'minute' to the conversion dictionary.

The vertical position of the bottom label in the plots can now be
set in skin.conf with option bottom_label_offset.

An optional port number can now be specified with the MySQL database.

Added option use_constants in the Acurite driver.  Default is false; the
calibration constants are ignored, and a linear approximation is used for
all types of consoles.  Specify use_constants for 01035/01036 consoles to
calculate using the constants.  The 02032/02064 consoles always use the
linear approximation.

Fixed test for basic sensor connectivity in the Acurite driver.

The policy of "wind direction is undefined when no wind speed" is enforced
by the StdWXCalculate service.  There were a few drivers that were still
applying the policy: acurite, cc3000, fousb, ws1, wmr100, wmr200, ultimeter.
These have been fixed.

Changed logic that decides whether the configuration file includes a custom
schema, or the name of an existing schema.

Added new command-line utility wee_debug, for generating a troubleshooting 
information report.

Added option --log-label to specify the label that appears in syslog entries.
This makes it possible to organize output from multiple weewx instances
running on a single system.

Fixed problem with the Vantage driver that caused it to decode the console
display units incorrectly. Thanks to Luc Heijst!

The WMR300 driver is now part of the weewx distribution.


3.2.1 07/18/15

Fixed problem when using setup.py to install into a non-standard location.
Weewx would start a new database in the "standard" location, ignoring the
old one in the non-standard location.


3.2.0 07/15/15

There are now five command-line utilities, some new, some old
 - wee_config:    (New) For configuring weewx.conf, in particular, 
                  selecting a new device driver.
 - wee_extension: (New) For adding and removing extensions.
 - wee_database:  (Formerly called wee_config_database)
 - wee_device:    (Formerly called wee_config_device)
 - wee_reports:   No changes.
 
The script setup.py is no longer used to install or uninstall extensions.
Instead, use the new utility wee_extension.

Wunderfixer is now included with weewx --- no need to download it separately. 
It now works with MySQL, as well as sqlite, databases. It also supports
metric databases. Thanks to user Gary Roderick!

Fixed bug in 12-hour temperature lookup for calculating station pressure from
sea level pressure when database units are other than US unit system.

Added guards for bogus values in various wxformula functions.

Added windrun, evapotranspiration, humidex, apparent temperature, maximum
theoretical solar radiation, beaufort, and cloudbase to StdWXCalculate.

If StdWXCalculate cannot calculate a derived variable when asked to, it now
sets the value to null. Fixes issue #10.

Added option to specify algorithm in StdWXCalculate.  So far this applies
only to the altimeter calculation.

Added option max_delta_12h in StdWXCalculate, a window in which a record will 
be accepted as being "12 hours ago." Default is 1800 seconds.

Fixed bug in debian install script - 'Acurite' was not in the list of stations.

$almanac.sunrise and $almanac.sunset now return ValueHelpers. Fixes issue #26.

Added group_distance with units mile and km.

Added group_length with units inch and cm.

Failure to launch a report thread no longer crashes program.

The WU uploader now publishes soil temperature and moisture, as well as
leaf wetness.

Increased precision of wind and wind gust posts to WU from 0 to 1 
decimal point.

Increased precision of barometer posts to WOW from 1 to 3 decimal points.

A bad CWOP server address no longer crashes the CWOP thread.

The "alarm" example now includes a try block to catch a NameError exception
should the alarm expression include a variable not in the archive record.

Fixed bug that shows itself if marker_size is not specified in skin.conf

Show URLs in the log for restful uploaders when debug=2 or greater.

Fixed problem that could cause an exception in the WMR200 driver when
formatting an error string.

Added better recovery from USB failures in the ws28xx driver.

Added data_format option to FineOffset driver.  Thanks to Darryl Dixon.

Decoding of data is now more robust in the WS1 driver.  Get data from the
station as fast as the station can spit it out.  Thanks to Michael Walker.

Changes to the WS23xx driver include:
  - Fixed wind speed values when reading from logger.  Values were too
    high by a factor of 10.
  - wrapped non-fatal errors in WeeWXIO exceptions to improve error
    handling and failure recovery

Changes to the AcuRite driver include:
 - The AcuRite driver now reports partial packets as soon as it gets them
     instead of retaining data until it can report a complete packet
 - Improved timing algorithm for AcuRite data.  Thanks to Brett Warden.
 - Added acurite log entries to logwatch script.  Thanks to Andy.
 - Prevent negative rainfall amounts in acurite driver by detecting
     counter wraparound
 - Use 13 bits for rain counter instead of 12 bits
 - Use only 12 bits for inside temperature in acurite driver when decoding
     for 02032 stations

Changes to the TE923 driver include:
 - consolidated retries
 - improved error handling and reporting

Changes to the WMR9x8 driver include:
 - Correct bug that caused yesterday's rain to be decoded as dayRain
 - LOOP packet type 'battery' is now an int, instead of a bool
 - The driver can now be run standalone for debugging purposes.
 
The Vantage driver now catches undocumented termios exceptions and converts
them to weewx exceptions. This allows retries if flushing input or output
buffers fail. Fixes issue #34.

Default values for databases are now defined in a new section [DatabaseTypes]. 
New option "database_type" links databases to database type. Installer will
automatically update old weewx.conf files.

The RESTful services that come with weewx are now turned on and off by
option "enable". Installer will automatically update old weewx.conf files. 
Other RESTful services that don't use this method will continue to work.

Option bar_gap_fraction is now ignored. Bar plot widths are rendered explicitly
since V3.0, making the option unnecessary. Fixes issue #25.

Added additional debug logging to main engine loop.

FTP uploader now retries several times to connect to a server, instead of 
giving up after one try. Thanks to user Craig Hunter!


3.1.0 02/05/15

Fixed setup.py bug that caused list-drivers to fail on deb and rpm installs.

Added a wait-and-check to the stop option in the weewx.debian rc script.

Fixed bug in the Vantage driver that causes below sea-level altitudes 
to be read as a large positive number. Also, fixed problem with altitude
units when doing --info (ticket #42).

Fixed bug in wmr100 driver that causes gust wind direction to be null.

Fixed bug in wmr200 driver that causes gust wind direction to be null.

Fixed ultimeter driver to ensure wind direction is None when no wind speed
Thanks to user Steve Sykes.

Fixed bug in calculation of inDewpoint.  Thanks to user Howard Walter.

Assign default units for extraHumid3,4,5,6,7, extraTemp4,5,6,7, leafTemp3,4,
and leafWet1,2.

Use StdWXCalculate to ensure that wind direction is None if no wind speed.

Fixed sign bug in ultimeter driver.  Thanks to user Garrett Power.

Use a sliding window with default period of 15 minutes to calculate the
rainRate for stations that do not provide it.

Added support for AcuRite weather stations.  Thanks to users Rich of Modern
Toil, George Nincehelser, Brett Warden, Preston Moulton, and Andy.

The ultimeter driver now reads data as fast as the station can produce it.
Typically this results in LOOP data 2 or 3 times per second, instead of
once per second.  Thanks to user Chris Thompstone.

The daily summary for wind now uses type INTEGER for column sumtime,
like the other observation types.

Utility wee_reports no longer chokes if the optionally-specified timestamp
is not in the database. Can also use "nearest time" if option 'max_delta'
is specified in [CheetahGenerator].

Utility wee_config_device can now dump Vantage loggers to metric databases.
Fixes ticket #40.

Fixed problem where dumping to database could cause stats to get added to
the daily summaries twice.

FTP over TLS (FTPS) sessions are now possible, but don't work very well with
Microsoft FTP servers. Requires Python v2.7. Will not work with older
versions of Python. Fixes ticket #37.

WeatherUnderground passwords are now quoted, allowing special characters
to be used. Fixes ticket #35.

New tag $obs, allowing access to the contents of the skin configuration
section [Labels][[Generic]]. Fixes ticket #33.

Better error message if there's a parse error in the configuration file.

Added wxformulas for evapotranspiration, humidex, apparent temperature, and
other calculations.

Added --loop-on-init option for weewxd. If set, the engine will keep retrying
if the device cannot be loaded. Otherwise, it will exit.

Changed the weedb exception model to bring it closer to the MySQL exception
model. This will only affect those programming directly to the weedb API.


3.0.1 12/07/14

Fixed bug in setup.py that would forget to insert device-specific options
in weewx.conf during new installations.


3.0.0 12/04/14

Big update with lots of changes and lots of new features. The overall
goal was to make it easier to write and install extensions. Adding
custom databases, units, accumulators and many other little things
have been made easier.

Skins and skin.conf continue to be 100% backwards compatible (since
V1.5!).  However, search-list extensions will have to be rewritten.
Details in the Upgrading Guide.

Previously, configuration options for all possible devices were
included in the configuration file, weewx.conf. Now, for new installs,
it has been slimmed down to the minimum and, instead, configuration
options are added on an "as needed" basis, using a new setup.py option
"configure".

Your configuration file, weewx.conf should be automatically updated to
V3 by the upgrade process, using your previously chosen hardware. But,
check it over. Not sure we got everything correct. See the Upgrading
Guide.

Specific changes follow.

Total rewrite of how data gets bound to a database. You now specify a
"data binding" to indicate where data should be going, and where it is
coming from. The default binding is "wx_binding," the weather binding,
so most users will not have to change a thing.
 
Other database bindings can be used in tags. Example:
  $current($data_binding=$alt_binding).outTemp
Alternate times can also be specified:
  $current($timestamp=$othertime).outTemp

Explicit time differences for trends can now be specified:
  $trend($time_delta=3600).barometer

Introduced a new tag $latest, which uses the last available timestamp
in a data binding (which may or may not be the same as the "current"
timestamp).

Introduced a new tag $hours_ago, which returns the stats for X hours
ago.  So, the max temperature last hour would be
$hours_ago($hours_ago=1).outTemp.max.

Introduced a shortcut $hour, which returns the stats for this hour.
So, the high temperature for this hour would be $hour.outTemp.max

Introduced a new tag $days_ago, which returns the stats for X days
ago.  So, the max temperature the day before yesterday would be
$days_ago($days_ago=2).outTemp.max.

Included a shortcut $yesterday: The tag $yesterday.outTemp.max would
be yesterday's max temperature.

Introduced a new aggregation type ".last", which returns the last
value in an aggregation interval. E.g., $week.outTemp.last would
return the last temperature seen in the week.

Introduced a new aggregation type ".lasttime" which returns the time
of the above.

Can now differentiate between the max speed seen in the archive
records (e.g., $day.windSpeed.max) and the max gust seen
($day.wind.max or $day.windGust.max).

Allow other data bindings to be used in images.

Made it easier to add new unit types and unit groups.

The archive interval can now change within a database without
consequences.

Total rewrite of how devices are configured. A single utility
wee_config_device replaces each of the device-specific configuration
utilities.

The Customizing Guide was extended with additional examples and option
documentation.

Removed the no longer needed serviced StdRESTful, obsolete since V2.6

Fixed bug in querying for schemas that prevented older versions of
MySQL (V4.X) from working.

Improved error handling and retries for ws1, ultimeter, and cc3000
drivers.

Fixed missing dew initializations in wmr9x8 driver.  Fixed
model/_model initialization in wmr9x8 driver.

Fixed uninitialized usb interface in wmr200 driver.

Fixed wakup/wakeup typo in _getEEPROM_value in vantage driver.

Made the ftpupload algorithm a little more robust to corruption of the
file that records the last upload time.

Added observation type 'snow'. It generally follows the semantics of
'rain'.

Fixed possible fatal exception in WS23xx driver.  Fixed use of str as
variable name in WS23xx driver.

Now catches database exceptions raised during commits, converting them
to weedb exceptions. Weewx catches these, allowing the program to keep
going, even in the face of most database errors.

For the fine offset stations, record connection status as rxCheckPercent
(either 0 or 100%) and sensor battery status as outTempBatteryStatus (0
indicates ok, 1 indicates low battery).

For WS23xx stations, hardware record generation is now enabled and is the
default (previously, software record generation was the default).

Fixed bug in WS28xx driver the prevented reading of historical records
when starting with an empty database.


2.7.0 10/11/14

Added the ability to configure new Vantage sensor types without using
the console. This will be useful to Envoy users.  Thanks to user Deborah 
Pickett for this contribution! 

Allow calibration constants to be set in the Vantage EEPROM. This will
particularly be useful to southern hemisphere users who may want to
align their ISS to true north (instead of south), then apply a 180
correction. Thanks again to Deborah Pickett!
 
Enabled multiple rsync instances for a single weewx instance.
 
More extensive debug information for rscync users.

Added the ability to localize the weewx and server uptime. See the
Customizing Guide for details. This will also cause a minor backwards 
incompatibility. See the Upgrading Guide for details.

Added catchup to the WS28xx driver, but still no hardware record generation.

Changed lux-to-W/m^2 conversion factor in the fine offset driver.

Added rain rate calculation to Ultimeter driver.

Changed setTime to retrieve system time directly rather than using a value
passed by the engine. This greatly improves the accuracy of StdTimeSync,
particularly in network based implementations. Thanks to user Denny Page!

Moved clock synchronization options clock_check and max_drift back to
section [StdTimeSynch].

Fixed ENDPOINT_IN in the te923 driver.  This should provide better
compatibility with a wider range of pyusb versions.

Now catches MySQL exceptions during commits and rollbacks (as well
as queries) and converts them to weedb exceptions.

Catch and report configobj errors when reading skin.conf during the
generation of reports.

Ensure correct location, lat, lon, and altitude modifications in the
debian postinst installer script.

In the debian installer, default to ttyUSB0 instead of ttyS0 for stations
with a serial interface.

Added CC3000 to debian installer scripts.

Fixed bug that can affect hardware that emits floating point timestamps,
where the timestamp is within 1 second of the end of an archive interval.

Changed UVBatteryStatus to uvBatteryStatus in the WMR100 driver in order
to match the convention used by other drivers.

Fixed the shebang for te923, ws23xx, ultimeter, ws1, and cc3000 drivers.


2.6.4 06/16/14

The WMR100 driver now calculates SLP in software. This fixes a problem
with the WMRS200 station, which does not allow the user to set altitude.

The WMR100 driver was incorrectly tagging rain over the last 24 hours as
rain since midnight. This caused a problem with WU and CWOP posts.

Fix cosmetic problem in wee_config_fousb pressure calibration.

Detect both NP (not present) and OFL (outside factory limits) on ws28xx.

Added driver for PeetBros Ultimeter stations.

Added driver for ADS WS1 stations.

Added driver for RainWise Mark III stations and CC3000 data logger.

Added automatic power cycling to the FineOffsetUSB driver.  Power cycle the
station when a USB lockup is detected.  Only works with USB hubs that provide
per-port power switching.

Fix imagegenerator aggregation to permit data tables with no 'interval' column.

Prompt for metric/US units for debian installations.

For WS28xx stations, return 0 for battery ok and 1 for battery failure.

If a connection to the console has been successfully opened, but then on
subsequent connection attempts suffers an I/O error, weewx will now attempt
a retry (before it would just exit).


2.6.3 04/10/14

Hardened the WMR100 driver against malformed packets.

The plot images can now use UTF-8 characters.

Fixed a problem where the Ambient threads could crash if there were
no rain database entries.

Battery status values txBatteryStatus and consBatteryVoltage now appear in
the archive record. The last LOOP value seen is used.  

CWOP posts are now slightly more robust.

Fixed pressure calculation in wee_config_fousb.

Prevent failures in imagegenerator when no unicode-capable fonts are installed.

Provide explicit pairing feedback using wee_config_ws28xx

Count wxengine restarts in logwatch.

Cleaned up USB initialization for fousb, ws28xx, and te923 drivers.


2.6.2 02/16/14

Fixed bug that crashes WMR200 driver if outTemp is missing.

Fixed bug that can crash RESTful threads if there is missing rain data.

Sqlite connections can now explicitly specify a timeout and 
isolation_level.

Server uptime now reported for MacOS

Fixed bug that prevented Rapidfire posts from being identified as such.


2.6.1 02/08/14

Fixed bug that crashed main thread if a StdQC value fell out of range.


2.6.0 02/08/14

Changed the RESTful architecture so RESTful services are now first-class
weewx services. This should simplify the installation of 3rd party
extensions that use these services.

Broke up service_list, the very long list of services to be run, into
five separate lists. This will allow services to be grouped together,
according to when they should be run.

Defined a structure for packaging customizations into extensions, and added
an installer for those extensions to setup.py.

Changed the default time and date labels to use locale dependent formatting.
The defaults should now work in most locales, provided you set the
environment variable LANG before running weewx.

Changed default QC barometric low from 28 to 26. Added inTemp,
inHumidity, and rain.

Ranges in MinMax QC can now include units.

When QC rejects values it now logs the rejection.

Introduced a new unit system, METRICWX. Similar to METRIC, it uses
mm for rain, mm/hr for rain rate, and m/s for speed.

Added an option --string-check and --fix to the utility wee_config_database
to fix embedded strings found in the sqlite archive database.

Font handles are now cached in order to work around a memory leak in PIL.

Now does garbage collection every 3 hours through the main loop.

Image margins now scale with image and font sizes.

Now works with the pure Python version of Cheetah's NameMapper, albeit very
slowly.

Fixed bug that prevented weewx from working with Python v2.5.

Fixed bug in SummaryByMonth and SummaryByYear that would result in duplicate
month/year entries when generating from multiple ByMonth or ByYear templates.

Consolidated pressure calculation code in ws23xx, ws28xx, te923, and fousb.

Catch USB failures when reading Fine Offset archive interval.

Added Vantage types stormRain and windSpeed10 to the list of observation
types.

Simulator now generates types dewpoint, pressure, radiation, and UV.

The forecast extension is once again distributed separately from weewx.

Minor cleanup to Standard skin for better out-of-the-box behavior:
 - default to no radar image instead of pointing every station to Oregon
 - not every WMR100 is a WMR100N
 
Failure to set an archive interval when using bar plots no longer results
in an exception.

Change to skin directory before invoking Cheetah on any templates.


2.5.1 12/30/13

Added UV plots to the templates. They will be shown automatically if you
have any UV data.

Fixed bug when reading cooling_base option.

Default to sane behavior if skin does not define Labels.

Fixed bug in setting of CheetahGenerator options.

Fixed qsf and qpf summary values in forecast module.

Fixed handling of empty sky cover fields in WU forecasts.

Forecast module now considers the fctcode, condition, and wx fields for
precipitation and obstructions to visibility.

Added options to forecast module to help diagnose parsing failures and new
forecast formats.

Added retries when saving forecast to database and when reading from database.

Fixes to the Fine Offset driver to eliminate spikes caused by reading from
memory before the pointer had been updated (not the same thing as an unstable
read).

Added driver for LaCrosse 2300 series of weather stations.

Added driver for Hideki TE923 series of weather stations.


2.5.0 10/29/13

Introduced a new architecture that makes it easier to define search
list extensions. The old architecture should be 100% backwards compatible.

Added station registry service. This allows weewx to optionally
"phone home" and put your station location on a map.

Added a forecast service and reporting options.  The forecast service
can generate Zambretti weather or XTide tide forecasts, or it can download
Weather Underground or US National Weather Service weather forecasts.  These
data can then be displayed in reports using the Cheetah template engine.  The
forecast service is disabled by default.

Weewx now allows easier localization to non-English speaking locales.
In particular, set the environment variable LANG to your locale, and
then weewx date and number formatting will follow local conventions.
There are also more labeling options in skin.conf. Details in a new section
in the Customization Guide.

Added aggregate type "minmax" and "maxmin". Thank you user Gary Roderick!

New option in [StdArchive] called "loop_hilo". Setting to True will
cause both LOOP and archive data to be used for high/low statistics.
This is the default. Setting to False causes only archive data to be used.

When a template fails, skip only that template, not everything that the
generator is processing.

Trend calculations no longer need a record at precisely (for example)
3 hours in the past. It can be within a "grace" period.

FineOffset driver now uses the 'delay' field instead of the fixed_block
'read_period' for the archive record interval when reading records from
console memory.

FineOffset driver now support for multiple stations on the same USB.

FineOffset driver now reduces logging verbosity when bad magic numbers
appear. Log only when the numbers are unrecognized or change.
The purpose of the magic numbers is still unknown.

WMR100, Vantage, FineOffset, and WS28xx drivers now emit a null wind
direction when the wind speed is zero.  Same for wind gust.

For WMR9x8 stations, wind chill is now retrieved from the console
rather than calculated in software. Thank you user Peter Ferencz!

For WMR9x8 stations, the first extra temperature sensor (packet code 4)
now shows up as extraTemp1 (instead of outTemp). Thanks again to 
Peter Ferencz.

For WMR9x8 stations, packet types 2 and 3 have been separated. Only the
latter is used for outside temperature, humidity, dewpoint. The former
is used for "extra" sensors. Corrected the calculation for channel
numbers >=3. Also, extended the number of battery codes. Thanks to Per
Edström for his patience in figuring this out!

For WMR200 stations, altitude-corrected pressure is now emitted correctly.

ws28xx driver improvements, including: better thread control; better logging
for debugging/diagnostics; better timing to reduce dropouts; eliminate writes
to disk to reduce wear when used on flash devices. Plus, support for
multiple stations on the same USB.

Fixed rain units in ws28xx driver.

The LOOP value for daily ET on Vantages was too high by a factor of 10. 
This has been corrected.

Fixed a bug that caused values of ET to be miscalculated when using
software record generation.

Ported to Korora 19 (Fedora 19). Thanks to user zmodemguru!

Plots under 16 hours in length, now use 1 hour increments (instead of 
3 hours).

No longer emits "deprecation" warning when working with some versions
of the MySQLdb python driver.

Added ability to build platform-specific RPMs, e.g., one for RedHat-based
distributions and one for SuSE-based distributions.

Fixed the 'stop' and 'restart' options in the SuSE rc script.

The weewx logwatch script now recognizes more log entries and errors.


2.4.0 08/03/13

The configuration utility wee_config_vantage now allows you to set
DST to 'auto', 'off', or 'on'. It also lets you set either a time
zone code, or a time zone offset.

The service StdTimeSync now catches startup events and syncs the clock
on them. It has now been moved to the beginning of the list
"service_list" in weewx.conf. Users may want to do the same with their
old configuration file.

A new event, END_ARCHIVE_PERIOD has been added, signaling the end of
the archive period.

The LOOP packets emitted by the driver for the Davis Vantage series
now includes the max wind gust and direction seen since the beginning
of the current archive period.

Changed the null value from zero (which the Davis documentation specifies)
to 0x7fff for the VP2 type 'highRadiation'.

Archive record packets with date and time equal to zero or 0xff now
terminate dumps.

The code that picks a filename for "summary by" reports has now been
factored out into a separate function (getSummaryByFileName). This
allows the logic to be changed by subclassing.

Fixed a bug that did not allow plots with aggregations less than 60 minutes
across a DST boundary.

Fixed bug in the WMR100 driver that prevented UV indexes from being 
reported.

The driver for the LaCrosse WS-28XX weather series continues to evolve and
mature. However, you should still consider it experimental.


2.3.3 06/21/13

The option week_start now works.

Updated WMR200 driver from Chris Manton.

Fixed bug that prevented queries from being run against a MySQL database.


2.3.2 06/16/13

Added support for the temperature-only sensor THWR800. Thanks to
user fstuyk!

Fixed bug that prevented overriding the FTP directory in section
[[FTP]] of the configuration file.

Day plots now show 24 hours instead of 27. If you want the old
behavior, then change option "time_length" to 97200.

Plots shorter than 24 hours are now possible. Thanks to user Andrew Tridgell.

If one of the sections SummaryByMonth, SummaryByYear, or ToDate is missing,
the report engine no longer crashes.

If you live at a high latitude and the sun never sets, the Almanac now
does the right thing.

Fixed bug that caused the first day in the stats database to be left out
of calculations of all-time stats.


2.3.1 04/15/13

Fixed bug that prevented Fine Offset stations from downloading archive
records if the archive database had no records in it.

rsync should now work with Python 2.5 and 2.6 (not just 2.7)


2.3.0 04/10/13

Davis Vantage stations can now produce station pressures (aka, "absolute
pressure"), altimeter pressures, as well as sea-level pressure. These will
be put in the archive database.

Along the same line, 'altimeter' pressure is now reported to CWOP, rather
than the 'barometer' pressure. If altimeter pressure is not available,
no pressure is reported.

Fixed bug in CWOP upload that put spaces in the upload string if the pressure
was under 1000 millibars.

A bad record archive type now causes a catch up to be abandoned, rather
than program termination.

Fixed bug in trends, when showing changes in temperature. NB: this fix will
not work with explicit unit conversion. I.e., $trend.outTemp.degree_C will
not work.

Modified wee_config_vantage and wee_config_fousb so that the configuration
file will be guessed if none is specified.

Fixed wxformulas.heatindexC to handle arguments of None type.

Fixed bug that causes Corrections to be applied twice to archive records if
software record generation is used.

rsync now allows a port to be specified.

Fixed day/night transition bug.

Added gradients to the day/night transitions.

Numerous fixes to the WMR200 driver. Now has a "watchdog" thread.

All of the device drivers have now been put in their own package
'weewx.drivers' to keep them together. Many have also had name changes
to make them more consistent:
	OLD                        NEW
	VantagePro.py (Vantage)    vantage.py (Vantage)
	WMR918.py     (WMR-918)    wmr9x8.py  (WMR9x8)
	wmrx.py       (WMR-USB)    wmr100.py  (WMR100)
	
	new (experimental) drivers:
	wmr200.py (WMR200)
	ws28xx.py (WS28xx)

The interface to the device driver "loader" function has changed slightly. It
now takes a second parameter, "engine". Details are in the Upgrading doc.

The FineOffsetUSB driver now supports hardware archive record generation.

When starting weewx, the FineOffsetUSB driver will now try to 'catch up' - it
will read the console memory for any records that are not yet in the database.

Added illuminance-to-radiation conversion in FineOffsetUSB driver.

Added pressure calibration option to wee_config_fousb and explicit support for
pressure calibration in FineOffsetUSB driver.

Fixed windchill calculation in FineOffsetUSB driver.

Fixed FineOffsetUSB driver to handle cases where the 'delay' is undefined,
resulting in a TypeError that caused weewx to stop.

The FineOffsetUSB driver now uses 'max_rain_rate' (measured in cm/hr) instead
of 'max_sane_rain' (measured in mm) to filter spurious rain sensor readings.
This is done in the driver instead of StdQC so that a single parameter can
apply to both LOOP and ARCHIVE records.

2.2.1 02/15/13

Added a function call to the Vantage driver that allows the lamp to be
turned on and off. Added a corresponding option to wee_config_vantage.

Fixed bug where an undefined wind direction caused an exception when using
ordinal wind directions.

2.2.0 02/14/13

Weewx can now be installed using Debian (DEB) or Redhat (RPM) packages, as well
as with the old 'setup.py' method. Because they install things in different
places, you should stick with one method or another. Don't mix and match.
Thanks to Matthew Wall for putting this together!

Added plot options line_gap_fraction and bar_gap_fraction, which control how
gaps in the data are handled by the plots. Also, added more flexible control of
plot colors, using a notation such as 0xBBGGRR, #RRGGBB, or the English name,
such as 'yellow'. Finally, added day/night bands to the plots. All contributed
by Matthew Wall. Thanks again, Matthew!

Ordinal wind directions can now be shown, just by adding the tag suffix
".ordinal_compass". For example, $current.windDir.ordinal_compass might show
'SSE' The abbreviations are set in the skin configuration file.

Fixed bug that caused rain totals to be misreported to Weather Underground when
using a metric database.

Generalized the weewx machinery so it can be used for applications other than
weather applications.

Got rid of option stats_types in weewx.conf and put it in
bin/user/schemas.py. See upgrading.html if you have a specialized stats
database.

The stats database now includes an internal table of participating observation
types. This allows it to be easily combined with the archive database, should
you choose to do so. The table is automatically created for older stats
databases.

Added rain rate calculation to FineOffsetUSB driver.  Added adaptive polling
option to FineOffsetUSB driver.  Fixed barometric pressure calculation for
FineOffsetUSB driver.

Changed the name of the utilities, so they will be easier to find in /usr/bin:
  weewxd.py          -> weewxd
  runreports.py      -> wee_reports
  config_database.py -> wee_config_database
  config_vp.py       -> wee_config_vantage
  config_fousb.py    -> wee_config_fousb

2.1.1 01/02/13

Fixed bug that shows itself when one of the variables is 'None' when
calculating a trend.

2.1.0 01/02/13

Now supports the Oregon Scientific WMR918/968 series, courtesy of user
William Page. Thanks, William!!

Now supports the Fine Offset series of weather stations, thanks to user
Matthew Wall. Thanks, Matthew!!

Now includes a Redhat init.d script, contributed by Mark Jenks. Thanks,
Mark!!

Added rsync report type as an alternative to the existing FTP report.
Another thanks to William Page!

Fill color for bar charts can now be specified separately from the outline
color, resulting in much more attractive charts. Another thanks to Matthew
Wall!!

Added a tag for trends. The barometer trend can now be returned as
$trend.barometer. Similar syntax for other observation types.

config_vp.py now returns the console version number if available (older
consoles do not offer this).

Hardware dewpoint calculations with the WMR100 seem to be unreliable below
about 20F, so these are now done in software. Thanks to user Mark Jenks for
sleuthing this.

2.0.2 11/23/12

Now allows both the archive and stats data to be held in the same database.

Improved chances of weewx.Archive being reused by allowing optional table
name to be specified.

2.0.1 11/05/12

Fixed problem with reconfiguring databases to a new unit system.

2.0.0 11/04/12

A big release with lots of changes. The two most important are the support
of additional weather hardware, and the support of the MySQL database.

All skin configurations are backwardly compatible, but the configuration
file, weewx.conf, is not. The install utility setup.py will install a fresh
version, which you will then have to edit by hand.

If you have written a custom service, see the upgrade guide on how to port
your service to the new architecture.

Added the ability to generate archive records in software, thus opening the
door for supporting weather stations that do not have a logger.

Support for the Oregon Scientific WMR100, the cheapest weather station I
could find, in order to demonstrate the above!

Added a software weather station simulator.

Introduced weedb, a database-independent Python wrapper around sqlite3 and
MySQLdb, which fixes some of their flaws.

Ported everything to use weedb, and thus MySQL (as well as sqlite)

Internally, the databases can now use either Metric units, or US Customary.
NB: you cannot switch systems in the middle of a database. You have to
stick to one or other other. However, the utility config_database.py does
have a reconfigure option that allows copying the data to a new database,
performing the conversion along the way. See the Customizing Guide.

You can now use "mmHg" as a unit of pressure.

Added new almanac information, such as first and last quarter moons, and
civil twilight.

Changed the engine architecture so it is more event driven. It now uses
callbacks, making it easier to add new event types.

Added utility config_vp.py, for configuring the VantagePro hardware.

Added utility config_database.py, for configuring the databases.

Made it easier to write custom RESTful protocols. Thanks to user Brad, for
the idea and the use case!

The stats type 'squarecount' now contains the number of valid wind
directions that went into calculating 'xsum' and 'ysum'. It used to be the
number of valid wind speeds. Wind direction is now calculated using
'squarecount' (instead of 'count').

Simplified and reduced the memory requirements of the CRC16 calculations.

Improved test suites.

Lots of little nips and tucks here and there, mostly to reduce the coupling
between different modules. In particular, now a service generally gets
configured only using its section of weewx.conf.

I also worked hard at making sure that cursors, connections, files, and
lots of other bits and pieces get properly closed instead of relying on
garbage collection. Hopefully, this will reduce the long-term growth of
memory usage.

1.14.1 07/06/12

Hardened retry strategy for the WeatherLink IP. If the port fails to open
at all, or a socket error occurs, it will thrown an exception (resulting in
a retry in 60 seconds). If a socket returns an incomplete result, it will
continue to retry until everything has been read.

Fixed minor bug that causes the reporting thread to prematurely terminate
if an exception is thrown while doing an FTP.

1.14.0 06/18/12

Added smartphone formatted mobile webpage, contributed by user Torbjörn
Einarsson. If you are doing a fresh install, then these pages will be
generated automatically. If you are doing an upgrade, then see the upgrade
guide on how to have these webpages generated. Thanks, Tobbe!

Three changes suggested by user Charlie Spirakis: o Changed umask in
daemon.py to 0022; o Allow location of process ID file to be specified on
the command line of weewx; o Start script allows daemon to be run as a
specific user. Thanks, Charlie!

Corrected bug in humidity reports to CWOP that shows itself when the
humidity is in the single digits.

Now includes software in CWOP APRS equipment field.

1.13.2 05/02/12

Now allows CWOP stations with prefix 'EW'.

Fixed bug that showed itself in the line color with plots with 3 or more
lines.

Changed debug message when reaching the end of memory in the VP2 to
something slightly less alarming.

1.13.1 03/25/12

Added finer control over the line plots. Can now add optional markers. The
marker_type can be 'none' (the default), 'cross', 'box', 'circle', or 'x'.
Also, line_type can now either be 'solid' (the default) or 'none' (for
scatter plots). Same day I'll add 'dashed', but not now. :-)

Conditionally imports sqlite3. If it does not support the "with" statement,
then imports pysqlite2 as sqlite3.

1.13.0 03/13/12

The binding to the SQL database to be used now happens much later when
running reports. This allows more than one database to be used when running
a report. Extra databases can be specified in the option list for a report.
I use this to display broadband bandwidth information, which was collected
by a separate program. Email me for details on how to do this. Introducing
this feature changed the signature of a few functions. See the upgrade
guide for details.

1.12.4 02/13/12

User Alf Høgemark found an error in the encoding of solar data for CWOP
and sent me a fix. Thanks, Alf!

Now always uses "import sqlite3", resulting in using the version of
pysqlite that comes with Python. This means the install instructions have
been simplified.

Now doesn't choke when using the (rare) Python version of NameMapper used
by Cheetah.

1.12.3 02/09/12

Added start script for FreeBSD, courtesy of user Fabian Abplanalp. Thanks,
Fabian!

Added the ability to respond to a "status" query to the Debian startup
script.

RESTful posts can now recover from more HTTP errors.

Station serial port can now recover from a SerialException error (usually
caused when there is a process competing for the serial port).

Continue to fiddle with the retry logic when reading LOOP data.

1.12.2 01/18/12

Added check for FTP error code '521' to the list of possibilities if a
directory already exists. Thanks to user Clyde!

More complete information when unable to load a module file. Thanks, Jason!

Added a few new unit types to the list of possible target units when using
explicit conversion. Thanks, Antonio!

Discovered and fixed problem caused by the Davis docs giving the wrong
"resend" code (should be decimal 21, not hex 21).

Improved robustness of VantagePro configuration utility.

Fixed problem where an exception gets thrown when changing VP archive
interval.

Simplified some of the logic in the VP2 driver.

1.12.1 11/03/11

Now corrects for rain bucket size if it is something other than the
standard 0.01 inch bucket.

1.12.0 10/29/11

Added the ability to change bucket type, rain year start, and barometer
calibration data in the console using the utility configure.py. Added
option "--info", which queries the console and returns information about
EEPROM settings. Changed configure.py so it can do hardware-specific
configurations, in anticipation of supporting hardware besides the Davis
series.

Reorganized the documentation.

1.11.0 10/06/11

Added support for the Davis WeatherLinkIP. Thanks, Peter Nock and Travis
Pickle!

Added support for older Rev A type archive records.

Added patch from user Dan Haller that sends UV and radiation data to the
WeatherUnderground if available. Thanks, Dan!

Added patch from user Marijn Vriens that allows fallback to the version of
pysqlite that comes with many versions of Python. Thanks, Marijn!

Now does garbage collection after an archive record is obtained and before
the main loop is restarted.

1.10.2 04/14/11

Added RA and declination for the Sun and Moon to the Daily Almanac. Equinox
and solstice are now displayed in chronological order. Same with new and
full moons.

Examples alarm.py and lowBattery.py now include more error checks, allow an
optional 'subject' line to the sent email, and allow a comma separated list
of recipients.

1.10.1 03/30/11

Substitutes US Units if a user does not specify anything (instead of
exception KeyError).

Almanac uses default temperature and pressure if they are 'None'.

Prettied up web page almanac data in the case where pyephem has not been
installed.

Fixed up malformed CSS script weewx.css.

1.10.0 03/29/11

Added extensive almanac information if the optional package 'pyephem' has
been installed

Added a weewx "favorite icon" favicon.ico that displays in your browser
toolbar.

Added a mobile formatted HTML page, courtesy of user Vince Skahan (thanks,
Vince!!).

Tags can now be ended with a unit type to convert to a new unit. For
example, say your pressure group ("group_pressure") has been set to show
inHg. The normal tag notation of "$day.barometer.avg" will show something
like "30.05 inHg". However, the tag "$day.barometer.avg.mbar" will show
"1017.5 mbar".

Added special tag "exists" to test whether an observation type exists.
Example "$year.foo.exists" will return False if there is no type "foo" in
the statistical database.

Added special tag "has_data" to test whether an observation type exists and
has a non-zero number of data points over the aggregation period. For
example, "$year.soilMoist1.has_data" will return "True" if soilMoist1 both
exists in the stats database and contains some data (meaning, you have the
hardware).

Y-axis plot labels (such as "°F") can now be overridden in the plot
configuration section of skin.conf by using option "y_label".

Added executable module "runreports.py" for running report generation only.

Added package "user", which can contain any user extensions. This package
will not get overridden in the upgrade process.

Added the ability to reconfigure the main database, i.e., add or drop data
types. Along the same line, statistical types can also be added or dropped.
Email me for details on how to do this.

Now makes all of the LOOP and archive data available to services. This
includes new keys:

 LOOP data: 'extraAlarm1' 'extraAlarm2' 'extraAlarm3' 'extraAlarm4'
'extraAlarm5' 'extraAlarm6' 'extraAlarm7' 'extraAlarm8' 'forecastIcon'
'forecastRule' 'insideAlarm' 'outsideAlarm1' 'outsideAlarm2' 'rainAlarm'
'soilLeafAlarm1' 'soilLeafAlarm2' 'soilLeafAlarm3' 'soilLeafAlarm4'
'sunrise' 'sunset'

 Archive data: 'forecastRule' 'highOutTemp' 'highRadiation' 'highUV'
'lowOutTemp'

Started a more formal test suite. There are now tests for the report
generators. These are not included in the normal distribution, but can be
retrieved from SourceForge via svn.

1.9.3 02/04/11

Now correctly decodes temperatures from LOOP packets as signed shorts
(rather than unsigned).

Now does a CRC check on LOOP data.

Changed VantagePro.accumulateLoop to make it slightly more robust.

1.9.2 11/20/10

Now catches exception of type OverflowError when calculating celsius
dewpoint. (Despite the documentation indicating otherwise, math.log() can
still throw an OverflowError)

Fixed bug that causes crash in VantagePro.accumulateLoop() during fall DST
transition in certain situations.

VP2 does not store records during the one hour fall DST transition.
Improved logic in dealing with this.

Changed install so that it backs up the ./bin subdirectory, then overwrites
the old one. Also, does not install the ./skins subdirectory at all if one
already exists (thus preserving any user customization).

1.9.1 09/09/10

Now catches exceptions of type httplib.BadStatusLine when doing RESTful
posts.

Added an extra decimal point of precision to dew point reports to the
Weather Underground and PWS.

1.9.0 07/04/10

Added a new service, StdQC, that offers a rudimentary data check.

Corrected error in rain year total if rain year does not start in January.

Moved option max_drift (the max amount of clock drift to tolerate) to
section [Station].

Added check for a bad storm start time.

Added checks for bad dateTime.

Simplified VantagePro module.

1.8.4 06/06/10

Fixed problem that shows itself if weewx starts up at precisely the
beginning of an archive interval. Symptom is max recursion depth exceeded.

Units for UV in LOOP records corrected. Also, introduced new group for UV,
group_uv_index. Thanks to user A. Burriel for this fix!

1.8.3 05/20/10

Problem with configuring archive interval found and fixed by user A.
Burriel (thanks, Antonio!)

1.8.2 05/09/10

Added check to skip calibration for a type that doesn't exist in LOOP or
archive records. This allows windSpeed and windGust to be calibrated
separately.

1.8.1 05/01/10

Ported to Cheetah V2.4.X

1.8.0 04/28/10

Added CWOP support.

Storage of LOOP and archive data into the SQL databases is now just another
service, StdArchive.

Added a calibration service, StdCalibrate, that can correct LOOP and
archive data.

Average console battery voltage is now calculated from LOOP data, and saved
to the archive as 'consBatteryVoltage'.

Transmitter battery status is now ORd together from LOOP data, and saved to
the archive as 'txBatteryStatus'.

Added stack tracebacks for unrecoverable exceptions.

Added a wrapper to the serial port in the VantagePro code. When used in a
Python "with" statement, it automatically releases the serial port if an
exception happens, allowing a more orderly shutdown.

Offered some hints in the documentation on how to automount your VP2 when
using a USB connection.

Corrected error in units. getTargetType() that showed itself with when the
console memory was freshly cleared, then tried to graph something
immediately.

1.7.0 04/15/10

Big update.

Reports now use skins for their "look or feel." Options specific to the
presentation layer have been moved out of the weewx configuration file
'weewx.conf' to a skin configuration file, 'skin.conf'. Other options have
remained behind.

Because the configuration file weewx.conf was split, the installation
script setup.py will NOT merge your old configuration file into the new
one. You will have to reedit weewx.conf to put in your customizations.

FTP is treated as just another report, albeit with an unusual generator.
You can have multiple FTP sessions, each to a different server, or
uploading to or from a different area.

Rewrote the FTP upload package so that it allows more than one FTP session
to be active in the same local directory. This version also does fewer hits
on the server, so it is significantly faster.

The configuration files weewx.conf and skin.conf now expect UTF-8
characters throughout.

The encoding for reports generated from templates can be chosen. By
default, the day, week, month, and year HTML files are encoded using HTML
entities; the NOAA reports encoded using 'strict ascii.' Optionally,
reports can be encoded using UTF-8.

Revamped the template formatting. No longer use class ModelView. Went to a
simpler system built around classes ValueHelper and UnitInfo.

Optional formatting was added to all tags in the templates. There are now
optional endings: 'string': Use specified string for None value.
'formatted': No label. 'format': Format using specified string format.
'nolabel': Format using specified string format; no label. 'raw': return
the underlying data with no string formatting or label.

For the index, week, month, and year template files, added conditional to
not include ISS extended types (UV, radiation, ET) unless they exist.

Added an RSS feed.

Added support for PWSweather.com

Both WeatherUnderground and PWSweather posts are now retried up to 3 times
before giving up.

Now offer a section 'Extras' in the skin configuration file for including
tags added by the user. As an example, the tag radar_url has been moved
into here.

Data files used in reports (such as weewx.css) are copied over to the HTML
directory on program startup.

Included an example of a low-battery alarm.

Rearranged distribution directory structure so that it matches the install
directory structure.

Moved base temperature for heating and cooling degree days into skin.conf.
They now also require a unit.

Now require unit to be specified for 'altitude'.

1.5.0 03/07/10

Added support for other units besides the U.S. Customary. Plots and HTML
reports can be prepared using any arbitrary combination of units. For
example, pressure could be in millibars, while everything else is in U.S.
Customary.

Because the configuration file weewx.conf changed significantly, the
installation script setup.py will NOT merge your old configuration file
into the new one. You will have to reedit weewx.conf to put in your
customizations.

Added an exception handler for exception OSError, which is typically thrown
when another piece of software attempts to access the same device port.
Weewx catches the exception, waits 10 seconds, then starts again from the
top.

1.4.0 02/22/10

Changed the architecture of stats.py to one that uses very late binding.
The SQL statements are not run until template evaluation. This reduces the
amount of memory required (by about 1/2), reduces memory fragmentation, as
well as greatly simplifying the code (file stats.py shed over 150 lines of
non-test code). Execution time is slightly slower for NOAA file generation,
slightly faster for HTML file generation, the same for image generation,
although your actual results will depend on your disk speed.

Now possible to tell weewx to reread the configuration file without
stopping it. Send signal HUP to the process.

Added option week_start, for specifying which day a calendar week starts
on. Default is 6 (Sunday).

Fixed reporting bug when the reporting time falls on a calendar month or
year boundary.

1.3.4 02/08/10

Fixed problem when plotting data where all data points are bad (None).

1.3.3 01/10/10

Fixed reporting bug that shows itself if rain year does not start in
January.

1.3.2 12/26/09

LOOP data added to stats database.

1.3.1 12/22/09

Added a call to syslog.openlog() that inadvertently got left out when
switching to the engine driven architecture.

1.3.0 12/21/09

Moved to a very different architecture to drive weewx. Consists of an
engine, that manages a list of 'services.' At key events, each service is
given a chance to participate. Services are easy to add, to allow easy
customization. An example is offered of an 'alarm' service.

Checking the clock of the weather station for drift is now a service, so
the option clock_check was moved from the station specific [VantagePro]
section to the more general [Station] section.

Added an example service 'MyAlarm', which sends out an email should the
outside temperature drop below 40 degrees.

In a similar manner, all generated files, images, and reports are the
product of a report engine, which can run any number of reports. New
reports are easily added.

Moved the compass rose used in progressive vector plots into the interior
of the plot.

Install now deletes public_html/#upstream.last, thus forcing all files to
be uploaded to the web server at the next opportunity.

1.2.0 11/22/09

Added progressive vector plots for wind data.

Improved axis scaling. The automatic axis scaling routine now does a better
job for ranges less than 1.0. The user can also hardwire in min and max
values, as well as specify a minimum increment, through parameter 'yscale'
in section [Images] in the configuration file.

Now allows the same SQL type to be used more than once in a plot. This
allows, say, instantaneous and average wind speed to be shown in the same
plot.

Rain year is now parameterized in file templates/year.tmpl (instead of
being hardwired in).

Now does LOOP caching by default.

When doing backfilling to the stats database, configure now creates the
stats database if it doesn't already exist.

setup.py now more robust to upgrading the FTP and Wunderground sections

1.1.0 11/14/09

Added the ability to cache LOOP data. This can dramatically reduce the
number of writes to the stats database, reducing wear on solid-state disk
stores.

Introduced module weewx.mainloop. Introduced class weewx.mainloop.MainLoop
This class offers many opportunities to customize weewx through
subclassing, then overriding an appropriate member function.

Refactored module weewx.wunderground so it more closely resembles the
(better) logic in wunderfixer.

setup.py no longer installs a daemon startup script to /etc/init.d. It must
now be done by hand.

setup.py now uses the 'home' value in setup.cfg to set WEEWX_ROOT in
weewx.conf and in the daemon start up scripts

Now uses FTP passive mode by default.

1.0.1 11/09/09

Fixed bug that prevented backfilling the stats database after modifying the
main archive.

1.0.0 10/26/09

Took the module weewx.factory back out, as it was too complicated and hard
to understand.

Added support for generating NOAA monthly and yearly reports. Completely
rewrote the filegenerator.py module, to allow easy subclassing and
specialization.

Completely rewrote the stats.py module. All aggregate quantities are now
calculated dynamically.

Labels for HTML generation are now held separately from labels used for
image generation. This allows entities such as '&deg;' to be used for the
former.

LOOP mode now requests only 200 LOOP records (instead of the old 2000). It
then renews the request should it run out. This was to get around an
(undocumented) limitation in the VP2 that limits the number of LOOP records
that can be requested to something like 220. This was a problem when
supporting VP2s that use long archive intervals.

Cut down the amount of computing that went on before the processing thread
was spawned, thus allowing the main thread to get back into LOOP mode more
quickly.

Added type 'rainRate' to the types decoded from a Davis archive record. For
some reason it was left out.

Added retries when doing FTP uploads. It will now attempt the upload
several times before giving up.

Much more extensive DEBUG analysis.

Nipped and tucked here and there, trying to simplify.

0.6.5 10/11/09

Ported to Cheetah V2.2.X. Mostly, this is making sure that all strings that
cannot be converted with the 'ascii' codec are converted to Unicode first
before feeding to Cheetah.

0.6.4 09/22/09

Fixed an error in the calculation of heat index.

0.6.3 08/25/09

FTP transfers now default to ACTIVE mode, but a configuration file option
allows PASSIVE mode. This was necessary to support Microsoft FTP servers.

0.6.2 08/01/09

Exception handling in weewx/ftpdata.py used socket.error but failed to
declare it. Added 'import socket' to fix.

Added more complete check for unused pages in weewx/VantagePro.py. Now the
entire record must be filled with 0xff, not just the time field. This fixes
a bug where certain time stamps could look like unused records.

0.6.1 06/22/09

Fixed minor ftp bug.

0.6.0 05/20/09

Changed the file, imaging, ftping functions into objects, so they can be
more easily specialized by the user.

Introduced a StationData object.

Introduced module weewx.factory that produces these things, so the user has
a place to inject his/her new types.

0.5.1 05/13/09

1. Weather Underground thread now run as daemon thread, allowing the
program to exit even if it is running.

2. WU queue now hold an instance of archive and the time to be published,
rather than a record. This allows dailyrain to be published as well.

3. WU date is now given in the format "2009-05-13+12%3A35%3A00" rather than
"2009-05-13 12:35:00". Seems to be more reliable. But, maybe I'm imagining
things...
<|MERGE_RESOLUTION|>--- conflicted
+++ resolved
@@ -18,12 +18,10 @@
 The Standard skin now includes plots of outside humidity. Fixes 
 issue #181.
 
-<<<<<<< HEAD
+Fixed reference to index.html.tmpl in the xstats example.
+
 Changed algorithm for calculating ET to something more appropriate for
 hourly values (former algorithm assumed daily values). Fixes issue #160.
-=======
-Fixed reference to index.html.tmpl in the xstats example.
->>>>>>> 56e4cb8e
 
 
 3.6.2 11/08/2016
