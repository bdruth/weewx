weewx change history
--------------------

3.X.X MM/dd/YYYY

The `stats.py` example now works with heating and cooling degree days.
Fixes issue #224.

The ordinal increment between x- and y-axis labels can now be chosen.
The increment between x-axis tick marks can now be chosen. Thanks
to user paolobenve! PR #226.

Bar chart fill colors can now be specified for individual observation
types. Fixes issue #227.

For aggregation types of `avg`, `min` and `max`, plots now locate the x-
coordinate in the middle of the aggregation interval (instead of the end).
Thanks again to user paolobenve! PR #232.

The nominal number of ticks on the y-axis can now be specified using
option `y_nticks`.

Fixed bug that could cause tick crowding when hardwiring y-axis min and
max values.

Fixed bug in wmr200 driver that resulted in archive records with no
interval field and 'NOT NULL constraint failed: archive.interval' errors.


3.7.2 MM/DD/YYYY

MySQL error 2006 ("MySQL server has gone away") now gets mapped to
`weedb.CannotConnectError`. PR #246

Corrected formatting used to report indoor temp and humidity to the
Weather Underground.

Added inDewpoint to the observation group dictionary.

Added missing aggregation type 'min_ge'. Thanks to user Christopher McAvaney!

Fixed bug in wmr200 driver that resulted in archive records with no
interval field and 'NOT NULL constraint failed: archive.interval' errors.

<<<<<<< HEAD
New standard skin.

Added 'default_options' section to StdReport.  Any stanzas defined in the
default_options will be applied to every report.  This simplifies the
customization of units, localization, and internationalization.

The skin.conf is optional.  It is possible to specify the entire skin
configuration in the weewx configuration, in which case the skin configuration
is not necessary.
=======
Plots can now use an `aggregate_type` of `last`. Fixes issue #261.

When extracting observation type stormRain (Davis Vantage only), the
accumulators now extract the last (instead of average) value.

Added additional accumulator extractors.

Allow reports to be run against a binding other than `wx_binding`.

Include rain count in cc3000 status.

Using the `set-altitude` command in `wee_device` no longer changes the
barometer calibration constant in Vantage devices. See PR #263.
Thanks to user dl1rf!
>>>>>>> 7bf84222


3.7.1 03/22/2017

Fixed log syntax in wmr100 and wmr9x8 drivers.

Emit Rapidfire cache info only when debug is level 3 or higher.  Thanks to
user Darryn Capes-Davis.

Fixed problem that prevented Rapidfire from being used with databases in
metric units. Fixes issue #230.

Set WOW `post_interval` in config dict instead of thread arguments so that
overrides are possible.  Thanks to user Kenneth Baker.

Distribute example code and example extensions in a single examples directory.
Ensure that the examples directory is included in the rpm and deb packages.

Fixed issue that prevented a port from being specified for MySQL installations.

MySQL error 2003 ("Can't connect to MySQL server...") now gets mapped to
`weedb.CannotConnectError`. PR #234.

By default, autocommit is now enabled for the MySQL driver. Fixes issue #237.

Highs and lows from LOOP packets were not being used in preference to archive
records in daily summaries. Fixed issue #239.


3.7.0 03/11/2017

The tag $current now uses the record included in the event NEW_ARCHIVE_RECORD,
rather than retrieve the last record from the database. This means you can
use the tag $current for observation types that are in the record, but not
necessarily in the database. Fixes issue #13.

Most aggregation periods now allow you to go farther in the past. For
example, the tag $week($weeks_ago=1) would give you last week. You
can also now specify the start and end of an aggregation period, such
as $week.start and $week.end.

Can now do SummaryByDay (as well as SummaryByMonth and SummaryByYear).
NB: This can generate *lots* of files --- one for every day in your database!
Leaving this undocumented for now. Fixes issue #185.

When doing hardware record generation, the engine now augments the record with
any additional observation types it can extract out of the accumulators.
Fixes issue #15.

It's now possible to iterate over every record within a timespan.
Fixes issue #182.

Use schema_name = hardware_name pattern in sensor map for drivers that support
extensible sensor suites, including the drivers for cc3000, te923, wmr300,
wmr100, wmr200, wmr9x8

Simplified sensor mapping implementation for wmr100 and wmr200 drivers.  For
recent weewx releases, these are the default mappings for wmr200:
  3.6.0: in:0, out:1, e2:2, e3:3, ..., e8:8   hard-coded
  3.6.1: in:0, out:1, e1:2, e2:3, ..., e7:8   hard-coded
  3.7.0: in:0, out:1, e1:2, e2:3, ..., e7:8   sensor_map
and these are default mappings for wmr100:
  3.6.2: in:0, out:1, e1:2, e2:3, ..., e7:8   hard-coded
  3.7.0: in:0, out:1, e1:2, e2:3, ..., e7:8   sensor_map

Enabled battery status for every remote T/H and T sensor in wmr100 driver.

Enabled heatindex for each remote T/H sensor in wmr200 driver.

Fixed inverted battery status indicator in wmr200 driver.

Fixed 'Calculatios' typo in wmr100, wmr200, wmr9x8, and wmr300 drivers.

Fixed usb initialization issues in the wmr300 driver.

Added warning in wmr300 driver when rain counter reaches maximum value.

Decode heatindex and windchill from wmr300 sensor outputs.

Report the firmware version when initializing the cc3000 driver.

Fixed bug in vantage driver that would prevent console wake up during
retries when fetching EEPROM vales. Thanks to user Dan Begallie!

The vantage driver no longer emits values for non-existent sensors. 
As a result, LOOP and archive packets are now much smaller. If this works
out, other drivers will follow suit. Partial fix of issue #175.

The vantage driver now emits the barometer trend in LOOP packets as 
field 'trendIcon'.

The engine now logs locale. Additional information if a TERM signal is 
received.

Removed the site-specific "Pond" extensions from the Standard skin.

The Standard skin now includes plots of outside humidity. Fixes 
issue #181.

Fixed reference to index.html.tmpl in the xstats example.

Changed algorithm for calculating ET to something more appropriate for
hourly values (former algorithm assumed daily values). Fixes issue #160.

Fixed bug in Celsius to Fahrenheit conversion that affected pressure
conversions in uwxutils.py, none of which were actually used.

Fixed bug that was introduced in v3.6.0, which prevented wee_reports from
working for anything other than the current time.

Documented the experimental anti-alias feature, which has been in weewx
since v3.1.0. Fixes issue #6.

Fixed problem where multiple subsections under [SummaryBy...] stanzas could
cause multiple copies of their target date to be included in the Cheetah
variable $SummaryByYear and $SummaryByMonth. Fixes issue #187.

Moved examples out of bin directory.  Eliminated experimental directory.
Reinforce the use of user directory, eliminate use of examples directory.
Renamed xsearch.py to stats.py.

OS uptime now works for freeBSD. Thanks to user Bill Richter!
PR #188.

Broke out developer's notes into a separate document.

Added @media CSS for docs to improve printed/PDF formatting.  Thanks to user
Tiouck!

Added a 0.01 second delay after each read_byte in ws23xx driver to reduce
chance of data spikes caused by RS232 line contention.  Thanks lionel.sylvie!

The observation windGustDir has been removed from wmr100, wmr200, te923, and
fousb drivers.  These drivers were simply assigning windGustDir to windDir,
since none of the hardware reports an actual windGustDir.

Calculation of aggregates over a period of one day or longer can now
respect any change in archive interval. To take advantage of this
feature, you will have to apply an update to your daily
summaries. This can be done using the tool wee_database, option
--update. Refer to the ‘Changes to daily summaries’ section in the
Upgrade Guide to determine whether you should update or not. Fixes issue #61.

Max value of windSpeed for the day is now the max archive value of windSpeed.
Formerly, it was the max LOOP value. If you wish to patch your older
daily summaries to interpret max windSpeed this way, use the tool wee_database
with option --update. Fixes issue #195.

The types of accumulators, and the strategies to put and extract records 
out of them, can now be specified by config stanzas. This will be of
interest to extension writers. See issue #115.

Fixed battery status label in acurite driver: changed from txTempBatteryStatus
to outTempBatteryStatus.  Thanks to user manos!

Made the lowBattery example more robust - it now checks for any known low
battery status, not just txBatteryStatus.  Thanks to user manos!

Added info-level log message to calculate_rain so that any rain counter reset
will be logged.

Added better logging for cc3000 when the cc3000 loses contact with sensors
for extended periods of time.

How long to wait before retrying after a bad uploader login is now settable
with option retry_login. Fixes issue #212. 

The test suites now use dedicated users 'weewx1' and 'weewx2'. A shell script
has been included to setup these users.

A more formal exception hierarchy has been adopted for the internal
database library weedb. See weedb/NOTES.md.

The weedb Connection and Cursor objects can now be used in a "with" clause.

Slightly more robust mechanism for decoding last time a file was FTP'd.


3.6.2 11/08/2016

Fixed incorrect WU daily rain field name

Fixed bug that crashed Cheetah if the weewx.conf configuration file included
a BOM. Fixes issue #172.


3.6.1 10/13/2016

Fixed bug in wunderfixer.

Fixed handling of StdWXCalculate.Calculations in modify_config in the wmr100,
wmr200, wmr300, and wmr9x8 drivers.

Eliminate the apache2, ftp, and rsync suggested dependencies from the deb
package.  This keeps the weewx dependencies to a bare minimum.

Added retries to usb read in wmr300 driver.

Remapped sensor identifiers in wmr200 driver so that extraTemp1 and
extraHumid1 are usable.

Standardized format to be used for times to YYYY-mm-ddTHH:MM.


3.6.0 10/07/2016

Added the ability to run reports using a cron-like notation, instead of with
every report cycle. See User's Guide for details. Thanks to user Gary Roderick.
PR #122. Fixes issue #17.

Added the ability to easily import CSV, Weather Underground, and Cumulus
data using a new utility, wee_import. Thanks again to über-user Gary Roderick.
PR #148. Fixes issue #97.

Refactored documentation so that executable utilities are now in their own
document, utilities.htm.

Fixed rpm package so that it will retain any changes to the user directory.
Thanks to user Pat OBrien.

No ET when beyond the reach of the sun.

Software calculated ET now returns the amount of evapotranspiration that
occurred during the archive interval. Fixes issue #160

Fixed wee_config to handle config files that have no FTP or RSYNC.

Fixed bug in StdWXCalculate that ignored setting of 'None' (#110).

Which derived variables are to be calculated are now in a separate 
subsection of [StdWXCalculate] called [[Calculations]]. 
Upgrade process takes care of upgrading your config file.

Reset weewx launchtime when waiting for sane system clock (thanks to user
James Taylor).

Fixed anti-alias bug in genplot.  Issue #111.

Corrected the conversion factor between inHg and mbar. Thanks to user Olivier.

Consolidated unit conversions into module weewx.units.

Plots longer than two years now use an x-axis increment of one year. Thanks to
user Olivier!

The WS1 driver now retries connection if it fails. Thanks to user 
Kevin Caccamo! PR #112.

Major update to the CC3000 driver:
 - reading historical records is more robust
 - added better error handling and reporting
 - fixed to handle random NULL characters in historical records
 - fixed rain units
 - added ability to get data from logger as fast as it will send it
 - added support for additional temperature sensors T1 and T2
 - added transmitter channel in station diagnostics
 - added option to set/get channel, baro offset
 - added option to reset rain counter

Fixed brittle reference to USBError.args[0] in wmr200, wmr300, and te923
drivers.

Fixed typo in default te923 sensor mapping for h_3.  Thanks to user ngulden.

Added flag for reports so that reports can be disabled by setting enable=False
instead of deleting or commenting entire report sections in weewx.conf.

The vantage and ws23xx drivers now include the fix for the policy of
"wind direction is undefined when no wind speed".  This was applied to other
drivers in weewx 3.3.0.

Fixed te923 driver behavior when reading from logger, especially on stations
with large memory configuration.  Thanks to users Joep and Nico.

Fixed rain counter problems in wmr300 driver.  The driver no longer attempts
to cache partial packets.  Do no process packets with non-loop data when
reading loop data.  Thanks to user EricG.

Made wmr300 driver more robust against empty usb data buffers.

Fixed pressure/barometer in wmr300 driver when reading historical records.

Fixed problem with the Vantage driver where program could crash if a
serial I/O error happens during write. Fixes issue #134.

Changed name of command to clear the Vantage memory from --clear to
--clear-memory to make it more consistent with other devices.

Fixed problem that prevented channel 8 from being set by the Vantage driver.

Added solaris .smf configuration.  Thanks to user whorfin.

Added option post_indoor_observations for weather underground.

Added maximum value to radiation and UV plots.

In the .deb package, put weewx reports in /var/www/html/weewx instead of
/var/www/weewx to match the change of DocumentRoot in debian 8 and later.


3.5.0 03/13/2016

Fixed bug that prevented rsync uploader from working.

Fixed bug in wmr300 driver when receiving empty buffers from the station.

The type of MySQL database engine can now be specified. Default is 'INNODB'.

Updated userguide with capabilities of the TE923 driver added in 3.4.0.

Added aggregation type min_ge(val).

Provide better feedback when a driver does not implement a configurator.

Added humidex and appTemp to group_temperature. Fixed issue #96.

Backfill of the daily summary is now done in "tranches," reducing the memory
requirements of MySQL. Thanks to über-user Gary Roderick! Fixes issue #83.

Made some changes in the Vantage driver to improve performance, particularly
with the IP version of the logger. Thanks to user Luc Heijst for nagging
me that the driver could be improved, and for figuring out how.

Plotting routines now use Unicode internally, but convert to UTF-8 if a font
does not support it. Fixes issue #101.

Improved readability of documents on mobile devices. Thank you Chris
Davies-Barnard!

The loop_on_init option can now be specified in weewx.conf

When uploading data to CWOP, skip records older than 60 seconds.  Fixes
issue #106.

Added modify_config method to the driver's configuration editor so that drivers
can modify the configuration during installation, if necessary.

The fousb and ws23xx drivers use modify_config to set record_generation to
software.  This addresses issue #84.

The wmr100, wmr200, wmr9x8, and wmr300 drivers use modify_config to set
rainRate, heatindex, windchill, and dewpoint calculations to hardware instead
of prefer_hardware since each of these stations has partial packets.  This
addresses issue #7 (SF #46).


3.4.0 01/16/2016

The tag $hour has now been added. It's now possible to iterate over hours.
Thanks to user Julen!

Complete overhaul of the te923 driver.  Thanks to user Andrew Miles.  The
driver now supports the data logger and automatically detects small or large
memory models.  Added ability to set/get the altitude, lat/lon, and other
station parameters.  Significant speedup to reading station memory, from 531s
to 91s, which is much closer to the 53s for the te923tool written in C (all for
a station with the small memory model).

The wee_debug utility is now properly installed, not just distributed.

Fixed bug in almanac code that caused an incorrect sunrise or sunset to be
calculated if it followed a calculation with an explicit horizon value.

Localization of tags is now optional. Use function toString() with
argument localize set to False. Example: 
$current.outTemp.toString($localize=False)
Fixes issue #88.

In the acurite driver, default to use_constants=True.

Fixed bug in the rhel and suse rpm packaging that resulted in a configuration
file with html, database, and web pages in the setup.py locations instead of
the rpm locations.

The extension utility wee_extension now recognizes zip archives as well as
tar and compressed tar archives.

Check for a sane system time when starting up.  If time is not reasonable,
wait for it.  Log the time status while waiting.

Added log_success option to cheetah, copy, image, rsync, and ftp generators.

Older versions of MySQL (v5.0 and later) are now supported.


3.3.1 12/06/2015

Fixed bug when posting to WOW.

Fixed bug where the subsection for a custom report gets moved to the very
end of the [StdReport] section of a configuration file on upgrade. 
Fixes issue #81.


3.3.0 12/05/2015

Now really includes wunderfixer. It was inadvertently left out of the install
script.

Rewrote the almanac so it now supports star ephemeris. For example,
$almanac.rigel.next_rising. Fixes issue #79.

Uninstalling an extension with a skin now deletes all empty directories. This
fixes issue #43.

Fixed bug in WMR200 driver that caused it to emit dayRain, when what it was
really emitting was the "rain in the last 24h, excluding current hour."
Fixes issue #62.

Fixed bug in WMR200 driver that caused it to emit gauge pressure for altimeter
pressure. Thanks to user Mark Jenks for nagging me that something was wrong.

Fixed bug that caused wind direction to be calculated incorrectly, depending
on the ordering of a dictionary. Thanks to user Chris Matteri for not only
spotting this subtle bug, but offering a solution. 

StdPrint now prints packets and records in (case-insensitive) alphabetical
order.

Fixed wind speed decoding in the acurite driver.  Thanks to aweatherguy.

The StdRESTful service now supports POSTs, as well as GETs.

The FTP utility now catches PickleError exceptions, then does a retry.

Added unit 'minute' to the conversion dictionary.

The vertical position of the bottom label in the plots can now be
set in skin.conf with option bottom_label_offset.

An optional port number can now be specified with the MySQL database.

Added option use_constants in the Acurite driver.  Default is false; the
calibration constants are ignored, and a linear approximation is used for
all types of consoles.  Specify use_constants for 01035/01036 consoles to
calculate using the constants.  The 02032/02064 consoles always use the
linear approximation.

Fixed test for basic sensor connectivity in the Acurite driver.

The policy of "wind direction is undefined when no wind speed" is enforced
by the StdWXCalculate service.  There were a few drivers that were still
applying the policy: acurite, cc3000, fousb, ws1, wmr100, wmr200, ultimeter.
These have been fixed.

Changed logic that decides whether the configuration file includes a custom
schema, or the name of an existing schema.

Added new command-line utility wee_debug, for generating a troubleshooting 
information report.

Added option --log-label to specify the label that appears in syslog entries.
This makes it possible to organize output from multiple weewx instances
running on a single system.

Fixed problem with the Vantage driver that caused it to decode the console
display units incorrectly. Thanks to Luc Heijst!

The WMR300 driver is now part of the weewx distribution.


3.2.1 07/18/15

Fixed problem when using setup.py to install into a non-standard location.
Weewx would start a new database in the "standard" location, ignoring the
old one in the non-standard location.


3.2.0 07/15/15

There are now five command-line utilities, some new, some old
 - wee_config:    (New) For configuring weewx.conf, in particular, 
                  selecting a new device driver.
 - wee_extension: (New) For adding and removing extensions.
 - wee_database:  (Formerly called wee_config_database)
 - wee_device:    (Formerly called wee_config_device)
 - wee_reports:   No changes.
 
The script setup.py is no longer used to install or uninstall extensions.
Instead, use the new utility wee_extension.

Wunderfixer is now included with weewx --- no need to download it separately. 
It now works with MySQL, as well as sqlite, databases. It also supports
metric databases. Thanks to user Gary Roderick!

Fixed bug in 12-hour temperature lookup for calculating station pressure from
sea level pressure when database units are other than US unit system.

Added guards for bogus values in various wxformula functions.

Added windrun, evapotranspiration, humidex, apparent temperature, maximum
theoretical solar radiation, beaufort, and cloudbase to StdWXCalculate.

If StdWXCalculate cannot calculate a derived variable when asked to, it now
sets the value to null. Fixes issue #10.

Added option to specify algorithm in StdWXCalculate.  So far this applies
only to the altimeter calculation.

Added option max_delta_12h in StdWXCalculate, a window in which a record will 
be accepted as being "12 hours ago." Default is 1800 seconds.

Fixed bug in debian install script - 'Acurite' was not in the list of stations.

$almanac.sunrise and $almanac.sunset now return ValueHelpers. Fixes issue #26.

Added group_distance with units mile and km.

Added group_length with units inch and cm.

Failure to launch a report thread no longer crashes program.

The WU uploader now publishes soil temperature and moisture, as well as
leaf wetness.

Increased precision of wind and wind gust posts to WU from 0 to 1 
decimal point.

Increased precision of barometer posts to WOW from 1 to 3 decimal points.

A bad CWOP server address no longer crashes the CWOP thread.

The "alarm" example now includes a try block to catch a NameError exception
should the alarm expression include a variable not in the archive record.

Fixed bug that shows itself if marker_size is not specified in skin.conf

Show URLs in the log for restful uploaders when debug=2 or greater.

Fixed problem that could cause an exception in the WMR200 driver when
formatting an error string.

Added better recovery from USB failures in the ws28xx driver.

Added data_format option to FineOffset driver.  Thanks to Darryl Dixon.

Decoding of data is now more robust in the WS1 driver.  Get data from the
station as fast as the station can spit it out.  Thanks to Michael Walker.

Changes to the WS23xx driver include:
  - Fixed wind speed values when reading from logger.  Values were too
    high by a factor of 10.
  - wrapped non-fatal errors in WeeWXIO exceptions to improve error
    handling and failure recovery

Changes to the AcuRite driver include:
 - The AcuRite driver now reports partial packets as soon as it gets them
     instead of retaining data until it can report a complete packet
 - Improved timing algorithm for AcuRite data.  Thanks to Brett Warden.
 - Added acurite log entries to logwatch script.  Thanks to Andy.
 - Prevent negative rainfall amounts in acurite driver by detecting
     counter wraparound
 - Use 13 bits for rain counter instead of 12 bits
 - Use only 12 bits for inside temperature in acurite driver when decoding
     for 02032 stations

Changes to the TE923 driver include:
 - consolidated retries
 - improved error handling and reporting

Changes to the WMR9x8 driver include:
 - Correct bug that caused yesterday's rain to be decoded as dayRain
 - LOOP packet type 'battery' is now an int, instead of a bool
 - The driver can now be run standalone for debugging purposes.
 
The Vantage driver now catches undocumented termios exceptions and converts
them to weewx exceptions. This allows retries if flushing input or output
buffers fail. Fixes issue #34.

Default values for databases are now defined in a new section [DatabaseTypes]. 
New option "database_type" links databases to database type. Installer will
automatically update old weewx.conf files.

The RESTful services that come with weewx are now turned on and off by
option "enable". Installer will automatically update old weewx.conf files. 
Other RESTful services that don't use this method will continue to work.

Option bar_gap_fraction is now ignored. Bar plot widths are rendered explicitly
since V3.0, making the option unnecessary. Fixes issue #25.

Added additional debug logging to main engine loop.

FTP uploader now retries several times to connect to a server, instead of 
giving up after one try. Thanks to user Craig Hunter!


3.1.0 02/05/15

Fixed setup.py bug that caused list-drivers to fail on deb and rpm installs.

Added a wait-and-check to the stop option in the weewx.debian rc script.

Fixed bug in the Vantage driver that causes below sea-level altitudes 
to be read as a large positive number. Also, fixed problem with altitude
units when doing --info (ticket #42).

Fixed bug in wmr100 driver that causes gust wind direction to be null.

Fixed bug in wmr200 driver that causes gust wind direction to be null.

Fixed ultimeter driver to ensure wind direction is None when no wind speed
Thanks to user Steve Sykes.

Fixed bug in calculation of inDewpoint.  Thanks to user Howard Walter.

Assign default units for extraHumid3,4,5,6,7, extraTemp4,5,6,7, leafTemp3,4,
and leafWet1,2.

Use StdWXCalculate to ensure that wind direction is None if no wind speed.

Fixed sign bug in ultimeter driver.  Thanks to user Garrett Power.

Use a sliding window with default period of 15 minutes to calculate the
rainRate for stations that do not provide it.

Added support for AcuRite weather stations.  Thanks to users Rich of Modern
Toil, George Nincehelser, Brett Warden, Preston Moulton, and Andy.

The ultimeter driver now reads data as fast as the station can produce it.
Typically this results in LOOP data 2 or 3 times per second, instead of
once per second.  Thanks to user Chris Thompstone.

The daily summary for wind now uses type INTEGER for column sumtime,
like the other observation types.

Utility wee_reports no longer chokes if the optionally-specified timestamp
is not in the database. Can also use "nearest time" if option 'max_delta'
is specified in [CheetahGenerator].

Utility wee_config_device can now dump Vantage loggers to metric databases.
Fixes ticket #40.

Fixed problem where dumping to database could cause stats to get added to
the daily summaries twice.

FTP over TLS (FTPS) sessions are now possible, but don't work very well with
Microsoft FTP servers. Requires Python v2.7. Will not work with older
versions of Python. Fixes ticket #37.

WeatherUnderground passwords are now quoted, allowing special characters
to be used. Fixes ticket #35.

New tag $obs, allowing access to the contents of the skin configuration
section [Labels][[Generic]]. Fixes ticket #33.

Better error message if there's a parse error in the configuration file.

Added wxformulas for evapotranspiration, humidex, apparent temperature, and
other calculations.

Added --loop-on-init option for weewxd. If set, the engine will keep retrying
if the device cannot be loaded. Otherwise, it will exit.

Changed the weedb exception model to bring it closer to the MySQL exception
model. This will only affect those programming directly to the weedb API.


3.0.1 12/07/14

Fixed bug in setup.py that would forget to insert device-specific options
in weewx.conf during new installations.


3.0.0 12/04/14

Big update with lots of changes and lots of new features. The overall
goal was to make it easier to write and install extensions. Adding
custom databases, units, accumulators and many other little things
have been made easier.

Skins and skin.conf continue to be 100% backwards compatible (since
V1.5!).  However, search-list extensions will have to be rewritten.
Details in the Upgrading Guide.

Previously, configuration options for all possible devices were
included in the configuration file, weewx.conf. Now, for new installs,
it has been slimmed down to the minimum and, instead, configuration
options are added on an "as needed" basis, using a new setup.py option
"configure".

Your configuration file, weewx.conf should be automatically updated to
V3 by the upgrade process, using your previously chosen hardware. But,
check it over. Not sure we got everything correct. See the Upgrading
Guide.

Specific changes follow.

Total rewrite of how data gets bound to a database. You now specify a
"data binding" to indicate where data should be going, and where it is
coming from. The default binding is "wx_binding," the weather binding,
so most users will not have to change a thing.
 
Other database bindings can be used in tags. Example:
  $current($data_binding=$alt_binding).outTemp
Alternate times can also be specified:
  $current($timestamp=$othertime).outTemp

Explicit time differences for trends can now be specified:
  $trend($time_delta=3600).barometer

Introduced a new tag $latest, which uses the last available timestamp
in a data binding (which may or may not be the same as the "current"
timestamp).

Introduced a new tag $hours_ago, which returns the stats for X hours
ago.  So, the max temperature last hour would be
$hours_ago($hours_ago=1).outTemp.max.

Introduced a shortcut $hour, which returns the stats for this hour.
So, the high temperature for this hour would be $hour.outTemp.max

Introduced a new tag $days_ago, which returns the stats for X days
ago.  So, the max temperature the day before yesterday would be
$days_ago($days_ago=2).outTemp.max.

Included a shortcut $yesterday: The tag $yesterday.outTemp.max would
be yesterday's max temperature.

Introduced a new aggregation type ".last", which returns the last
value in an aggregation interval. E.g., $week.outTemp.last would
return the last temperature seen in the week.

Introduced a new aggregation type ".lasttime" which returns the time
of the above.

Can now differentiate between the max speed seen in the archive
records (e.g., $day.windSpeed.max) and the max gust seen
($day.wind.max or $day.windGust.max).

Allow other data bindings to be used in images.

Made it easier to add new unit types and unit groups.

The archive interval can now change within a database without
consequences.

Total rewrite of how devices are configured. A single utility
wee_config_device replaces each of the device-specific configuration
utilities.

The Customizing Guide was extended with additional examples and option
documentation.

Removed the no longer needed serviced StdRESTful, obsolete since V2.6

Fixed bug in querying for schemas that prevented older versions of
MySQL (V4.X) from working.

Improved error handling and retries for ws1, ultimeter, and cc3000
drivers.

Fixed missing dew initializations in wmr9x8 driver.  Fixed
model/_model initialization in wmr9x8 driver.

Fixed uninitialized usb interface in wmr200 driver.

Fixed wakup/wakeup typo in _getEEPROM_value in vantage driver.

Made the ftpupload algorithm a little more robust to corruption of the
file that records the last upload time.

Added observation type 'snow'. It generally follows the semantics of
'rain'.

Fixed possible fatal exception in WS23xx driver.  Fixed use of str as
variable name in WS23xx driver.

Now catches database exceptions raised during commits, converting them
to weedb exceptions. Weewx catches these, allowing the program to keep
going, even in the face of most database errors.

For the fine offset stations, record connection status as rxCheckPercent
(either 0 or 100%) and sensor battery status as outTempBatteryStatus (0
indicates ok, 1 indicates low battery).

For WS23xx stations, hardware record generation is now enabled and is the
default (previously, software record generation was the default).

Fixed bug in WS28xx driver the prevented reading of historical records
when starting with an empty database.


2.7.0 10/11/14

Added the ability to configure new Vantage sensor types without using
the console. This will be useful to Envoy users.  Thanks to user Deborah 
Pickett for this contribution! 

Allow calibration constants to be set in the Vantage EEPROM. This will
particularly be useful to southern hemisphere users who may want to
align their ISS to true north (instead of south), then apply a 180
correction. Thanks again to Deborah Pickett!
 
Enabled multiple rsync instances for a single weewx instance.
 
More extensive debug information for rscync users.

Added the ability to localize the weewx and server uptime. See the
Customizing Guide for details. This will also cause a minor backwards 
incompatibility. See the Upgrading Guide for details.

Added catchup to the WS28xx driver, but still no hardware record generation.

Changed lux-to-W/m^2 conversion factor in the fine offset driver.

Added rain rate calculation to Ultimeter driver.

Changed setTime to retrieve system time directly rather than using a value
passed by the engine. This greatly improves the accuracy of StdTimeSync,
particularly in network based implementations. Thanks to user Denny Page!

Moved clock synchronization options clock_check and max_drift back to
section [StdTimeSynch].

Fixed ENDPOINT_IN in the te923 driver.  This should provide better
compatibility with a wider range of pyusb versions.

Now catches MySQL exceptions during commits and rollbacks (as well
as queries) and converts them to weedb exceptions.

Catch and report configobj errors when reading skin.conf during the
generation of reports.

Ensure correct location, lat, lon, and altitude modifications in the
debian postinst installer script.

In the debian installer, default to ttyUSB0 instead of ttyS0 for stations
with a serial interface.

Added CC3000 to debian installer scripts.

Fixed bug that can affect hardware that emits floating point timestamps,
where the timestamp is within 1 second of the end of an archive interval.

Changed UVBatteryStatus to uvBatteryStatus in the WMR100 driver in order
to match the convention used by other drivers.

Fixed the shebang for te923, ws23xx, ultimeter, ws1, and cc3000 drivers.


2.6.4 06/16/14

The WMR100 driver now calculates SLP in software. This fixes a problem
with the WMRS200 station, which does not allow the user to set altitude.

The WMR100 driver was incorrectly tagging rain over the last 24 hours as
rain since midnight. This caused a problem with WU and CWOP posts.

Fix cosmetic problem in wee_config_fousb pressure calibration.

Detect both NP (not present) and OFL (outside factory limits) on ws28xx.

Added driver for PeetBros Ultimeter stations.

Added driver for ADS WS1 stations.

Added driver for RainWise Mark III stations and CC3000 data logger.

Added automatic power cycling to the FineOffsetUSB driver.  Power cycle the
station when a USB lockup is detected.  Only works with USB hubs that provide
per-port power switching.

Fix imagegenerator aggregation to permit data tables with no 'interval' column.

Prompt for metric/US units for debian installations.

For WS28xx stations, return 0 for battery ok and 1 for battery failure.

If a connection to the console has been successfully opened, but then on
subsequent connection attempts suffers an I/O error, weewx will now attempt
a retry (before it would just exit).


2.6.3 04/10/14

Hardened the WMR100 driver against malformed packets.

The plot images can now use UTF-8 characters.

Fixed a problem where the Ambient threads could crash if there were
no rain database entries.

Battery status values txBatteryStatus and consBatteryVoltage now appear in
the archive record. The last LOOP value seen is used.  

CWOP posts are now slightly more robust.

Fixed pressure calculation in wee_config_fousb.

Prevent failures in imagegenerator when no unicode-capable fonts are installed.

Provide explicit pairing feedback using wee_config_ws28xx

Count wxengine restarts in logwatch.

Cleaned up USB initialization for fousb, ws28xx, and te923 drivers.


2.6.2 02/16/14

Fixed bug that crashes WMR200 driver if outTemp is missing.

Fixed bug that can crash RESTful threads if there is missing rain data.

Sqlite connections can now explicitly specify a timeout and 
isolation_level.

Server uptime now reported for MacOS

Fixed bug that prevented Rapidfire posts from being identified as such.


2.6.1 02/08/14

Fixed bug that crashed main thread if a StdQC value fell out of range.


2.6.0 02/08/14

Changed the RESTful architecture so RESTful services are now first-class
weewx services. This should simplify the installation of 3rd party
extensions that use these services.

Broke up service_list, the very long list of services to be run, into
five separate lists. This will allow services to be grouped together,
according to when they should be run.

Defined a structure for packaging customizations into extensions, and added
an installer for those extensions to setup.py.

Changed the default time and date labels to use locale dependent formatting.
The defaults should now work in most locales, provided you set the
environment variable LANG before running weewx.

Changed default QC barometric low from 28 to 26. Added inTemp,
inHumidity, and rain.

Ranges in MinMax QC can now include units.

When QC rejects values it now logs the rejection.

Introduced a new unit system, METRICWX. Similar to METRIC, it uses
mm for rain, mm/hr for rain rate, and m/s for speed.

Added an option --string-check and --fix to the utility wee_config_database
to fix embedded strings found in the sqlite archive database.

Font handles are now cached in order to work around a memory leak in PIL.

Now does garbage collection every 3 hours through the main loop.

Image margins now scale with image and font sizes.

Now works with the pure Python version of Cheetah's NameMapper, albeit very
slowly.

Fixed bug that prevented weewx from working with Python v2.5.

Fixed bug in SummaryByMonth and SummaryByYear that would result in duplicate
month/year entries when generating from multiple ByMonth or ByYear templates.

Consolidated pressure calculation code in ws23xx, ws28xx, te923, and fousb.

Catch USB failures when reading Fine Offset archive interval.

Added Vantage types stormRain and windSpeed10 to the list of observation
types.

Simulator now generates types dewpoint, pressure, radiation, and UV.

The forecast extension is once again distributed separately from weewx.

Minor cleanup to Standard skin for better out-of-the-box behavior:
 - default to no radar image instead of pointing every station to Oregon
 - not every WMR100 is a WMR100N
 
Failure to set an archive interval when using bar plots no longer results
in an exception.

Change to skin directory before invoking Cheetah on any templates.


2.5.1 12/30/13

Added UV plots to the templates. They will be shown automatically if you
have any UV data.

Fixed bug when reading cooling_base option.

Default to sane behavior if skin does not define Labels.

Fixed bug in setting of CheetahGenerator options.

Fixed qsf and qpf summary values in forecast module.

Fixed handling of empty sky cover fields in WU forecasts.

Forecast module now considers the fctcode, condition, and wx fields for
precipitation and obstructions to visibility.

Added options to forecast module to help diagnose parsing failures and new
forecast formats.

Added retries when saving forecast to database and when reading from database.

Fixes to the Fine Offset driver to eliminate spikes caused by reading from
memory before the pointer had been updated (not the same thing as an unstable
read).

Added driver for LaCrosse 2300 series of weather stations.

Added driver for Hideki TE923 series of weather stations.


2.5.0 10/29/13

Introduced a new architecture that makes it easier to define search
list extensions. The old architecture should be 100% backwards compatible.

Added station registry service. This allows weewx to optionally
"phone home" and put your station location on a map.

Added a forecast service and reporting options.  The forecast service
can generate Zambretti weather or XTide tide forecasts, or it can download
Weather Underground or US National Weather Service weather forecasts.  These
data can then be displayed in reports using the Cheetah template engine.  The
forecast service is disabled by default.

Weewx now allows easier localization to non-English speaking locales.
In particular, set the environment variable LANG to your locale, and
then weewx date and number formatting will follow local conventions.
There are also more labeling options in skin.conf. Details in a new section
in the Customization Guide.

Added aggregate type "minmax" and "maxmin". Thank you user Gary Roderick!

New option in [StdArchive] called "loop_hilo". Setting to True will
cause both LOOP and archive data to be used for high/low statistics.
This is the default. Setting to False causes only archive data to be used.

When a template fails, skip only that template, not everything that the
generator is processing.

Trend calculations no longer need a record at precisely (for example)
3 hours in the past. It can be within a "grace" period.

FineOffset driver now uses the 'delay' field instead of the fixed_block
'read_period' for the archive record interval when reading records from
console memory.

FineOffset driver now support for multiple stations on the same USB.

FineOffset driver now reduces logging verbosity when bad magic numbers
appear. Log only when the numbers are unrecognized or change.
The purpose of the magic numbers is still unknown.

WMR100, Vantage, FineOffset, and WS28xx drivers now emit a null wind
direction when the wind speed is zero.  Same for wind gust.

For WMR9x8 stations, wind chill is now retrieved from the console
rather than calculated in software. Thank you user Peter Ferencz!

For WMR9x8 stations, the first extra temperature sensor (packet code 4)
now shows up as extraTemp1 (instead of outTemp). Thanks again to 
Peter Ferencz.

For WMR9x8 stations, packet types 2 and 3 have been separated. Only the
latter is used for outside temperature, humidity, dewpoint. The former
is used for "extra" sensors. Corrected the calculation for channel
numbers >=3. Also, extended the number of battery codes. Thanks to Per
Edström for his patience in figuring this out!

For WMR200 stations, altitude-corrected pressure is now emitted correctly.

ws28xx driver improvements, including: better thread control; better logging
for debugging/diagnostics; better timing to reduce dropouts; eliminate writes
to disk to reduce wear when used on flash devices. Plus, support for
multiple stations on the same USB.

Fixed rain units in ws28xx driver.

The LOOP value for daily ET on Vantages was too high by a factor of 10. 
This has been corrected.

Fixed a bug that caused values of ET to be miscalculated when using
software record generation.

Ported to Korora 19 (Fedora 19). Thanks to user zmodemguru!

Plots under 16 hours in length, now use 1 hour increments (instead of 
3 hours).

No longer emits "deprecation" warning when working with some versions
of the MySQLdb python driver.

Added ability to build platform-specific RPMs, e.g., one for RedHat-based
distributions and one for SuSE-based distributions.

Fixed the 'stop' and 'restart' options in the SuSE rc script.

The weewx logwatch script now recognizes more log entries and errors.


2.4.0 08/03/13

The configuration utility wee_config_vantage now allows you to set
DST to 'auto', 'off', or 'on'. It also lets you set either a time
zone code, or a time zone offset.

The service StdTimeSync now catches startup events and syncs the clock
on them. It has now been moved to the beginning of the list
"service_list" in weewx.conf. Users may want to do the same with their
old configuration file.

A new event, END_ARCHIVE_PERIOD has been added, signaling the end of
the archive period.

The LOOP packets emitted by the driver for the Davis Vantage series
now includes the max wind gust and direction seen since the beginning
of the current archive period.

Changed the null value from zero (which the Davis documentation specifies)
to 0x7fff for the VP2 type 'highRadiation'.

Archive record packets with date and time equal to zero or 0xff now
terminate dumps.

The code that picks a filename for "summary by" reports has now been
factored out into a separate function (getSummaryByFileName). This
allows the logic to be changed by subclassing.

Fixed a bug that did not allow plots with aggregations less than 60 minutes
across a DST boundary.

Fixed bug in the WMR100 driver that prevented UV indexes from being 
reported.

The driver for the LaCrosse WS-28XX weather series continues to evolve and
mature. However, you should still consider it experimental.


2.3.3 06/21/13

The option week_start now works.

Updated WMR200 driver from Chris Manton.

Fixed bug that prevented queries from being run against a MySQL database.


2.3.2 06/16/13

Added support for the temperature-only sensor THWR800. Thanks to
user fstuyk!

Fixed bug that prevented overriding the FTP directory in section
[[FTP]] of the configuration file.

Day plots now show 24 hours instead of 27. If you want the old
behavior, then change option "time_length" to 97200.

Plots shorter than 24 hours are now possible. Thanks to user Andrew Tridgell.

If one of the sections SummaryByMonth, SummaryByYear, or ToDate is missing,
the report engine no longer crashes.

If you live at a high latitude and the sun never sets, the Almanac now
does the right thing.

Fixed bug that caused the first day in the stats database to be left out
of calculations of all-time stats.


2.3.1 04/15/13

Fixed bug that prevented Fine Offset stations from downloading archive
records if the archive database had no records in it.

rsync should now work with Python 2.5 and 2.6 (not just 2.7)


2.3.0 04/10/13

Davis Vantage stations can now produce station pressures (aka, "absolute
pressure"), altimeter pressures, as well as sea-level pressure. These will
be put in the archive database.

Along the same line, 'altimeter' pressure is now reported to CWOP, rather
than the 'barometer' pressure. If altimeter pressure is not available,
no pressure is reported.

Fixed bug in CWOP upload that put spaces in the upload string if the pressure
was under 1000 millibars.

A bad record archive type now causes a catch up to be abandoned, rather
than program termination.

Fixed bug in trends, when showing changes in temperature. NB: this fix will
not work with explicit unit conversion. I.e., $trend.outTemp.degree_C will
not work.

Modified wee_config_vantage and wee_config_fousb so that the configuration
file will be guessed if none is specified.

Fixed wxformulas.heatindexC to handle arguments of None type.

Fixed bug that causes Corrections to be applied twice to archive records if
software record generation is used.

rsync now allows a port to be specified.

Fixed day/night transition bug.

Added gradients to the day/night transitions.

Numerous fixes to the WMR200 driver. Now has a "watchdog" thread.

All of the device drivers have now been put in their own package
'weewx.drivers' to keep them together. Many have also had name changes
to make them more consistent:
	OLD                        NEW
	VantagePro.py (Vantage)    vantage.py (Vantage)
	WMR918.py     (WMR-918)    wmr9x8.py  (WMR9x8)
	wmrx.py       (WMR-USB)    wmr100.py  (WMR100)
	
	new (experimental) drivers:
	wmr200.py (WMR200)
	ws28xx.py (WS28xx)

The interface to the device driver "loader" function has changed slightly. It
now takes a second parameter, "engine". Details are in the Upgrading doc.

The FineOffsetUSB driver now supports hardware archive record generation.

When starting weewx, the FineOffsetUSB driver will now try to 'catch up' - it
will read the console memory for any records that are not yet in the database.

Added illuminance-to-radiation conversion in FineOffsetUSB driver.

Added pressure calibration option to wee_config_fousb and explicit support for
pressure calibration in FineOffsetUSB driver.

Fixed windchill calculation in FineOffsetUSB driver.

Fixed FineOffsetUSB driver to handle cases where the 'delay' is undefined,
resulting in a TypeError that caused weewx to stop.

The FineOffsetUSB driver now uses 'max_rain_rate' (measured in cm/hr) instead
of 'max_sane_rain' (measured in mm) to filter spurious rain sensor readings.
This is done in the driver instead of StdQC so that a single parameter can
apply to both LOOP and ARCHIVE records.

2.2.1 02/15/13

Added a function call to the Vantage driver that allows the lamp to be
turned on and off. Added a corresponding option to wee_config_vantage.

Fixed bug where an undefined wind direction caused an exception when using
ordinal wind directions.

2.2.0 02/14/13

Weewx can now be installed using Debian (DEB) or Redhat (RPM) packages, as well
as with the old 'setup.py' method. Because they install things in different
places, you should stick with one method or another. Don't mix and match.
Thanks to Matthew Wall for putting this together!

Added plot options line_gap_fraction and bar_gap_fraction, which control how
gaps in the data are handled by the plots. Also, added more flexible control of
plot colors, using a notation such as 0xBBGGRR, #RRGGBB, or the English name,
such as 'yellow'. Finally, added day/night bands to the plots. All contributed
by Matthew Wall. Thanks again, Matthew!

Ordinal wind directions can now be shown, just by adding the tag suffix
".ordinal_compass". For example, $current.windDir.ordinal_compass might show
'SSE' The abbreviations are set in the skin configuration file.

Fixed bug that caused rain totals to be misreported to Weather Underground when
using a metric database.

Generalized the weewx machinery so it can be used for applications other than
weather applications.

Got rid of option stats_types in weewx.conf and put it in
bin/user/schemas.py. See upgrading.html if you have a specialized stats
database.

The stats database now includes an internal table of participating observation
types. This allows it to be easily combined with the archive database, should
you choose to do so. The table is automatically created for older stats
databases.

Added rain rate calculation to FineOffsetUSB driver.  Added adaptive polling
option to FineOffsetUSB driver.  Fixed barometric pressure calculation for
FineOffsetUSB driver.

Changed the name of the utilities, so they will be easier to find in /usr/bin:
  weewxd.py          -> weewxd
  runreports.py      -> wee_reports
  config_database.py -> wee_config_database
  config_vp.py       -> wee_config_vantage
  config_fousb.py    -> wee_config_fousb

2.1.1 01/02/13

Fixed bug that shows itself when one of the variables is 'None' when
calculating a trend.

2.1.0 01/02/13

Now supports the Oregon Scientific WMR918/968 series, courtesy of user
William Page. Thanks, William!!

Now supports the Fine Offset series of weather stations, thanks to user
Matthew Wall. Thanks, Matthew!!

Now includes a Redhat init.d script, contributed by Mark Jenks. Thanks,
Mark!!

Added rsync report type as an alternative to the existing FTP report.
Another thanks to William Page!

Fill color for bar charts can now be specified separately from the outline
color, resulting in much more attractive charts. Another thanks to Matthew
Wall!!

Added a tag for trends. The barometer trend can now be returned as
$trend.barometer. Similar syntax for other observation types.

config_vp.py now returns the console version number if available (older
consoles do not offer this).

Hardware dewpoint calculations with the WMR100 seem to be unreliable below
about 20F, so these are now done in software. Thanks to user Mark Jenks for
sleuthing this.

2.0.2 11/23/12

Now allows both the archive and stats data to be held in the same database.

Improved chances of weewx.Archive being reused by allowing optional table
name to be specified.

2.0.1 11/05/12

Fixed problem with reconfiguring databases to a new unit system.

2.0.0 11/04/12

A big release with lots of changes. The two most important are the support
of additional weather hardware, and the support of the MySQL database.

All skin configurations are backwardly compatible, but the configuration
file, weewx.conf, is not. The install utility setup.py will install a fresh
version, which you will then have to edit by hand.

If you have written a custom service, see the upgrade guide on how to port
your service to the new architecture.

Added the ability to generate archive records in software, thus opening the
door for supporting weather stations that do not have a logger.

Support for the Oregon Scientific WMR100, the cheapest weather station I
could find, in order to demonstrate the above!

Added a software weather station simulator.

Introduced weedb, a database-independent Python wrapper around sqlite3 and
MySQLdb, which fixes some of their flaws.

Ported everything to use weedb, and thus MySQL (as well as sqlite)

Internally, the databases can now use either Metric units, or US Customary.
NB: you cannot switch systems in the middle of a database. You have to
stick to one or other other. However, the utility config_database.py does
have a reconfigure option that allows copying the data to a new database,
performing the conversion along the way. See the Customizing Guide.

You can now use "mmHg" as a unit of pressure.

Added new almanac information, such as first and last quarter moons, and
civil twilight.

Changed the engine architecture so it is more event driven. It now uses
callbacks, making it easier to add new event types.

Added utility config_vp.py, for configuring the VantagePro hardware.

Added utility config_database.py, for configuring the databases.

Made it easier to write custom RESTful protocols. Thanks to user Brad, for
the idea and the use case!

The stats type 'squarecount' now contains the number of valid wind
directions that went into calculating 'xsum' and 'ysum'. It used to be the
number of valid wind speeds. Wind direction is now calculated using
'squarecount' (instead of 'count').

Simplified and reduced the memory requirements of the CRC16 calculations.

Improved test suites.

Lots of little nips and tucks here and there, mostly to reduce the coupling
between different modules. In particular, now a service generally gets
configured only using its section of weewx.conf.

I also worked hard at making sure that cursors, connections, files, and
lots of other bits and pieces get properly closed instead of relying on
garbage collection. Hopefully, this will reduce the long-term growth of
memory usage.

1.14.1 07/06/12

Hardened retry strategy for the WeatherLink IP. If the port fails to open
at all, or a socket error occurs, it will thrown an exception (resulting in
a retry in 60 seconds). If a socket returns an incomplete result, it will
continue to retry until everything has been read.

Fixed minor bug that causes the reporting thread to prematurely terminate
if an exception is thrown while doing an FTP.

1.14.0 06/18/12

Added smartphone formatted mobile webpage, contributed by user Torbjörn
Einarsson. If you are doing a fresh install, then these pages will be
generated automatically. If you are doing an upgrade, then see the upgrade
guide on how to have these webpages generated. Thanks, Tobbe!

Three changes suggested by user Charlie Spirakis: o Changed umask in
daemon.py to 0022; o Allow location of process ID file to be specified on
the command line of weewx; o Start script allows daemon to be run as a
specific user. Thanks, Charlie!

Corrected bug in humidity reports to CWOP that shows itself when the
humidity is in the single digits.

Now includes software in CWOP APRS equipment field.

1.13.2 05/02/12

Now allows CWOP stations with prefix 'EW'.

Fixed bug that showed itself in the line color with plots with 3 or more
lines.

Changed debug message when reaching the end of memory in the VP2 to
something slightly less alarming.

1.13.1 03/25/12

Added finer control over the line plots. Can now add optional markers. The
marker_type can be 'none' (the default), 'cross', 'box', 'circle', or 'x'.
Also, line_type can now either be 'solid' (the default) or 'none' (for
scatter plots). Same day I'll add 'dashed', but not now. :-)

Conditionally imports sqlite3. If it does not support the "with" statement,
then imports pysqlite2 as sqlite3.

1.13.0 03/13/12

The binding to the SQL database to be used now happens much later when
running reports. This allows more than one database to be used when running
a report. Extra databases can be specified in the option list for a report.
I use this to display broadband bandwidth information, which was collected
by a separate program. Email me for details on how to do this. Introducing
this feature changed the signature of a few functions. See the upgrade
guide for details.

1.12.4 02/13/12

User Alf Høgemark found an error in the encoding of solar data for CWOP
and sent me a fix. Thanks, Alf!

Now always uses "import sqlite3", resulting in using the version of
pysqlite that comes with Python. This means the install instructions have
been simplified.

Now doesn't choke when using the (rare) Python version of NameMapper used
by Cheetah.

1.12.3 02/09/12

Added start script for FreeBSD, courtesy of user Fabian Abplanalp. Thanks,
Fabian!

Added the ability to respond to a "status" query to the Debian startup
script.

RESTful posts can now recover from more HTTP errors.

Station serial port can now recover from a SerialException error (usually
caused when there is a process competing for the serial port).

Continue to fiddle with the retry logic when reading LOOP data.

1.12.2 01/18/12

Added check for FTP error code '521' to the list of possibilities if a
directory already exists. Thanks to user Clyde!

More complete information when unable to load a module file. Thanks, Jason!

Added a few new unit types to the list of possible target units when using
explicit conversion. Thanks, Antonio!

Discovered and fixed problem caused by the Davis docs giving the wrong
"resend" code (should be decimal 21, not hex 21).

Improved robustness of VantagePro configuration utility.

Fixed problem where an exception gets thrown when changing VP archive
interval.

Simplified some of the logic in the VP2 driver.

1.12.1 11/03/11

Now corrects for rain bucket size if it is something other than the
standard 0.01 inch bucket.

1.12.0 10/29/11

Added the ability to change bucket type, rain year start, and barometer
calibration data in the console using the utility configure.py. Added
option "--info", which queries the console and returns information about
EEPROM settings. Changed configure.py so it can do hardware-specific
configurations, in anticipation of supporting hardware besides the Davis
series.

Reorganized the documentation.

1.11.0 10/06/11

Added support for the Davis WeatherLinkIP. Thanks, Peter Nock and Travis
Pickle!

Added support for older Rev A type archive records.

Added patch from user Dan Haller that sends UV and radiation data to the
WeatherUnderground if available. Thanks, Dan!

Added patch from user Marijn Vriens that allows fallback to the version of
pysqlite that comes with many versions of Python. Thanks, Marijn!

Now does garbage collection after an archive record is obtained and before
the main loop is restarted.

1.10.2 04/14/11

Added RA and declination for the Sun and Moon to the Daily Almanac. Equinox
and solstice are now displayed in chronological order. Same with new and
full moons.

Examples alarm.py and lowBattery.py now include more error checks, allow an
optional 'subject' line to the sent email, and allow a comma separated list
of recipients.

1.10.1 03/30/11

Substitutes US Units if a user does not specify anything (instead of
exception KeyError).

Almanac uses default temperature and pressure if they are 'None'.

Prettied up web page almanac data in the case where pyephem has not been
installed.

Fixed up malformed CSS script weewx.css.

1.10.0 03/29/11

Added extensive almanac information if the optional package 'pyephem' has
been installed

Added a weewx "favorite icon" favicon.ico that displays in your browser
toolbar.

Added a mobile formatted HTML page, courtesy of user Vince Skahan (thanks,
Vince!!).

Tags can now be ended with a unit type to convert to a new unit. For
example, say your pressure group ("group_pressure") has been set to show
inHg. The normal tag notation of "$day.barometer.avg" will show something
like "30.05 inHg". However, the tag "$day.barometer.avg.mbar" will show
"1017.5 mbar".

Added special tag "exists" to test whether an observation type exists.
Example "$year.foo.exists" will return False if there is no type "foo" in
the statistical database.

Added special tag "has_data" to test whether an observation type exists and
has a non-zero number of data points over the aggregation period. For
example, "$year.soilMoist1.has_data" will return "True" if soilMoist1 both
exists in the stats database and contains some data (meaning, you have the
hardware).

Y-axis plot labels (such as "°F") can now be overridden in the plot
configuration section of skin.conf by using option "y_label".

Added executable module "runreports.py" for running report generation only.

Added package "user", which can contain any user extensions. This package
will not get overridden in the upgrade process.

Added the ability to reconfigure the main database, i.e., add or drop data
types. Along the same line, statistical types can also be added or dropped.
Email me for details on how to do this.

Now makes all of the LOOP and archive data available to services. This
includes new keys:

 LOOP data: 'extraAlarm1' 'extraAlarm2' 'extraAlarm3' 'extraAlarm4'
'extraAlarm5' 'extraAlarm6' 'extraAlarm7' 'extraAlarm8' 'forecastIcon'
'forecastRule' 'insideAlarm' 'outsideAlarm1' 'outsideAlarm2' 'rainAlarm'
'soilLeafAlarm1' 'soilLeafAlarm2' 'soilLeafAlarm3' 'soilLeafAlarm4'
'sunrise' 'sunset'

 Archive data: 'forecastRule' 'highOutTemp' 'highRadiation' 'highUV'
'lowOutTemp'

Started a more formal test suite. There are now tests for the report
generators. These are not included in the normal distribution, but can be
retrieved from SourceForge via svn.

1.9.3 02/04/11

Now correctly decodes temperatures from LOOP packets as signed shorts
(rather than unsigned).

Now does a CRC check on LOOP data.

Changed VantagePro.accumulateLoop to make it slightly more robust.

1.9.2 11/20/10

Now catches exception of type OverflowError when calculating celsius
dewpoint. (Despite the documentation indicating otherwise, math.log() can
still throw an OverflowError)

Fixed bug that causes crash in VantagePro.accumulateLoop() during fall DST
transition in certain situations.

VP2 does not store records during the one hour fall DST transition.
Improved logic in dealing with this.

Changed install so that it backs up the ./bin subdirectory, then overwrites
the old one. Also, does not install the ./skins subdirectory at all if one
already exists (thus preserving any user customization).

1.9.1 09/09/10

Now catches exceptions of type httplib.BadStatusLine when doing RESTful
posts.

Added an extra decimal point of precision to dew point reports to the
Weather Underground and PWS.

1.9.0 07/04/10

Added a new service, StdQC, that offers a rudimentary data check.

Corrected error in rain year total if rain year does not start in January.

Moved option max_drift (the max amount of clock drift to tolerate) to
section [Station].

Added check for a bad storm start time.

Added checks for bad dateTime.

Simplified VantagePro module.

1.8.4 06/06/10

Fixed problem that shows itself if weewx starts up at precisely the
beginning of an archive interval. Symptom is max recursion depth exceeded.

Units for UV in LOOP records corrected. Also, introduced new group for UV,
group_uv_index. Thanks to user A. Burriel for this fix!

1.8.3 05/20/10

Problem with configuring archive interval found and fixed by user A.
Burriel (thanks, Antonio!)

1.8.2 05/09/10

Added check to skip calibration for a type that doesn't exist in LOOP or
archive records. This allows windSpeed and windGust to be calibrated
separately.

1.8.1 05/01/10

Ported to Cheetah V2.4.X

1.8.0 04/28/10

Added CWOP support.

Storage of LOOP and archive data into the SQL databases is now just another
service, StdArchive.

Added a calibration service, StdCalibrate, that can correct LOOP and
archive data.

Average console battery voltage is now calculated from LOOP data, and saved
to the archive as 'consBatteryVoltage'.

Transmitter battery status is now ORd together from LOOP data, and saved to
the archive as 'txBatteryStatus'.

Added stack tracebacks for unrecoverable exceptions.

Added a wrapper to the serial port in the VantagePro code. When used in a
Python "with" statement, it automatically releases the serial port if an
exception happens, allowing a more orderly shutdown.

Offered some hints in the documentation on how to automount your VP2 when
using a USB connection.

Corrected error in units. getTargetType() that showed itself with when the
console memory was freshly cleared, then tried to graph something
immediately.

1.7.0 04/15/10

Big update.

Reports now use skins for their "look or feel." Options specific to the
presentation layer have been moved out of the weewx configuration file
'weewx.conf' to a skin configuration file, 'skin.conf'. Other options have
remained behind.

Because the configuration file weewx.conf was split, the installation
script setup.py will NOT merge your old configuration file into the new
one. You will have to reedit weewx.conf to put in your customizations.

FTP is treated as just another report, albeit with an unusual generator.
You can have multiple FTP sessions, each to a different server, or
uploading to or from a different area.

Rewrote the FTP upload package so that it allows more than one FTP session
to be active in the same local directory. This version also does fewer hits
on the server, so it is significantly faster.

The configuration files weewx.conf and skin.conf now expect UTF-8
characters throughout.

The encoding for reports generated from templates can be chosen. By
default, the day, week, month, and year HTML files are encoded using HTML
entities; the NOAA reports encoded using 'strict ascii.' Optionally,
reports can be encoded using UTF-8.

Revamped the template formatting. No longer use class ModelView. Went to a
simpler system built around classes ValueHelper and UnitInfo.

Optional formatting was added to all tags in the templates. There are now
optional endings: 'string': Use specified string for None value.
'formatted': No label. 'format': Format using specified string format.
'nolabel': Format using specified string format; no label. 'raw': return
the underlying data with no string formatting or label.

For the index, week, month, and year template files, added conditional to
not include ISS extended types (UV, radiation, ET) unless they exist.

Added an RSS feed.

Added support for PWSweather.com

Both WeatherUnderground and PWSweather posts are now retried up to 3 times
before giving up.

Now offer a section 'Extras' in the skin configuration file for including
tags added by the user. As an example, the tag radar_url has been moved
into here.

Data files used in reports (such as weewx.css) are copied over to the HTML
directory on program startup.

Included an example of a low-battery alarm.

Rearranged distribution directory structure so that it matches the install
directory structure.

Moved base temperature for heating and cooling degree days into skin.conf.
They now also require a unit.

Now require unit to be specified for 'altitude'.

1.5.0 03/07/10

Added support for other units besides the U.S. Customary. Plots and HTML
reports can be prepared using any arbitrary combination of units. For
example, pressure could be in millibars, while everything else is in U.S.
Customary.

Because the configuration file weewx.conf changed significantly, the
installation script setup.py will NOT merge your old configuration file
into the new one. You will have to reedit weewx.conf to put in your
customizations.

Added an exception handler for exception OSError, which is typically thrown
when another piece of software attempts to access the same device port.
Weewx catches the exception, waits 10 seconds, then starts again from the
top.

1.4.0 02/22/10

Changed the architecture of stats.py to one that uses very late binding.
The SQL statements are not run until template evaluation. This reduces the
amount of memory required (by about 1/2), reduces memory fragmentation, as
well as greatly simplifying the code (file stats.py shed over 150 lines of
non-test code). Execution time is slightly slower for NOAA file generation,
slightly faster for HTML file generation, the same for image generation,
although your actual results will depend on your disk speed.

Now possible to tell weewx to reread the configuration file without
stopping it. Send signal HUP to the process.

Added option week_start, for specifying which day a calendar week starts
on. Default is 6 (Sunday).

Fixed reporting bug when the reporting time falls on a calendar month or
year boundary.

1.3.4 02/08/10

Fixed problem when plotting data where all data points are bad (None).

1.3.3 01/10/10

Fixed reporting bug that shows itself if rain year does not start in
January.

1.3.2 12/26/09

LOOP data added to stats database.

1.3.1 12/22/09

Added a call to syslog.openlog() that inadvertently got left out when
switching to the engine driven architecture.

1.3.0 12/21/09

Moved to a very different architecture to drive weewx. Consists of an
engine, that manages a list of 'services.' At key events, each service is
given a chance to participate. Services are easy to add, to allow easy
customization. An example is offered of an 'alarm' service.

Checking the clock of the weather station for drift is now a service, so
the option clock_check was moved from the station specific [VantagePro]
section to the more general [Station] section.

Added an example service 'MyAlarm', which sends out an email should the
outside temperature drop below 40 degrees.

In a similar manner, all generated files, images, and reports are the
product of a report engine, which can run any number of reports. New
reports are easily added.

Moved the compass rose used in progressive vector plots into the interior
of the plot.

Install now deletes public_html/#upstream.last, thus forcing all files to
be uploaded to the web server at the next opportunity.

1.2.0 11/22/09

Added progressive vector plots for wind data.

Improved axis scaling. The automatic axis scaling routine now does a better
job for ranges less than 1.0. The user can also hardwire in min and max
values, as well as specify a minimum increment, through parameter 'yscale'
in section [Images] in the configuration file.

Now allows the same SQL type to be used more than once in a plot. This
allows, say, instantaneous and average wind speed to be shown in the same
plot.

Rain year is now parameterized in file templates/year.tmpl (instead of
being hardwired in).

Now does LOOP caching by default.

When doing backfilling to the stats database, configure now creates the
stats database if it doesn't already exist.

setup.py now more robust to upgrading the FTP and Wunderground sections

1.1.0 11/14/09

Added the ability to cache LOOP data. This can dramatically reduce the
number of writes to the stats database, reducing wear on solid-state disk
stores.

Introduced module weewx.mainloop. Introduced class weewx.mainloop.MainLoop
This class offers many opportunities to customize weewx through
subclassing, then overriding an appropriate member function.

Refactored module weewx.wunderground so it more closely resembles the
(better) logic in wunderfixer.

setup.py no longer installs a daemon startup script to /etc/init.d. It must
now be done by hand.

setup.py now uses the 'home' value in setup.cfg to set WEEWX_ROOT in
weewx.conf and in the daemon start up scripts

Now uses FTP passive mode by default.

1.0.1 11/09/09

Fixed bug that prevented backfilling the stats database after modifying the
main archive.

1.0.0 10/26/09

Took the module weewx.factory back out, as it was too complicated and hard
to understand.

Added support for generating NOAA monthly and yearly reports. Completely
rewrote the filegenerator.py module, to allow easy subclassing and
specialization.

Completely rewrote the stats.py module. All aggregate quantities are now
calculated dynamically.

Labels for HTML generation are now held separately from labels used for
image generation. This allows entities such as '&deg;' to be used for the
former.

LOOP mode now requests only 200 LOOP records (instead of the old 2000). It
then renews the request should it run out. This was to get around an
(undocumented) limitation in the VP2 that limits the number of LOOP records
that can be requested to something like 220. This was a problem when
supporting VP2s that use long archive intervals.

Cut down the amount of computing that went on before the processing thread
was spawned, thus allowing the main thread to get back into LOOP mode more
quickly.

Added type 'rainRate' to the types decoded from a Davis archive record. For
some reason it was left out.

Added retries when doing FTP uploads. It will now attempt the upload
several times before giving up.

Much more extensive DEBUG analysis.

Nipped and tucked here and there, trying to simplify.

0.6.5 10/11/09

Ported to Cheetah V2.2.X. Mostly, this is making sure that all strings that
cannot be converted with the 'ascii' codec are converted to Unicode first
before feeding to Cheetah.

0.6.4 09/22/09

Fixed an error in the calculation of heat index.

0.6.3 08/25/09

FTP transfers now default to ACTIVE mode, but a configuration file option
allows PASSIVE mode. This was necessary to support Microsoft FTP servers.

0.6.2 08/01/09

Exception handling in weewx/ftpdata.py used socket.error but failed to
declare it. Added 'import socket' to fix.

Added more complete check for unused pages in weewx/VantagePro.py. Now the
entire record must be filled with 0xff, not just the time field. This fixes
a bug where certain time stamps could look like unused records.

0.6.1 06/22/09

Fixed minor ftp bug.

0.6.0 05/20/09

Changed the file, imaging, ftping functions into objects, so they can be
more easily specialized by the user.

Introduced a StationData object.

Introduced module weewx.factory that produces these things, so the user has
a place to inject his/her new types.

0.5.1 05/13/09

1. Weather Underground thread now run as daemon thread, allowing the
program to exit even if it is running.

2. WU queue now hold an instance of archive and the time to be published,
rather than a record. This allows dailyrain to be published as well.

3. WU date is now given in the format "2009-05-13+12%3A35%3A00" rather than
"2009-05-13 12:35:00". Seems to be more reliable. But, maybe I'm imagining
things...
<|MERGE_RESOLUTION|>--- conflicted
+++ resolved
@@ -42,7 +42,21 @@
 Fixed bug in wmr200 driver that resulted in archive records with no
 interval field and 'NOT NULL constraint failed: archive.interval' errors.
 
-<<<<<<< HEAD
+Plots can now use an `aggregate_type` of `last`. Fixes issue #261.
+
+When extracting observation type stormRain (Davis Vantage only), the
+accumulators now extract the last (instead of average) value.
+
+Added additional accumulator extractors.
+
+Allow reports to be run against a binding other than `wx_binding`.
+
+Include rain count in cc3000 status.
+
+Using the `set-altitude` command in `wee_device` no longer changes the
+barometer calibration constant in Vantage devices. See PR #263.
+Thanks to user dl1rf!
+
 New standard skin.
 
 Added 'default_options' section to StdReport.  Any stanzas defined in the
@@ -52,22 +66,6 @@
 The skin.conf is optional.  It is possible to specify the entire skin
 configuration in the weewx configuration, in which case the skin configuration
 is not necessary.
-=======
-Plots can now use an `aggregate_type` of `last`. Fixes issue #261.
-
-When extracting observation type stormRain (Davis Vantage only), the
-accumulators now extract the last (instead of average) value.
-
-Added additional accumulator extractors.
-
-Allow reports to be run against a binding other than `wx_binding`.
-
-Include rain count in cc3000 status.
-
-Using the `set-altitude` command in `wee_device` no longer changes the
-barometer calibration constant in Vantage devices. See PR #263.
-Thanks to user dl1rf!
->>>>>>> 7bf84222
 
 
 3.7.1 03/22/2017
