weewx change history
--------------------

4.0.0 MM/DD/YYYY

Ported to Python 3. WeeWX should now run under Python 2.7, 3.3, and
greater.

New facility for creating new user-defined derived types. See the
Wiki article https://github.com/weewx/weewx/wiki/WeeWX-V4-user-defined-types

WeeWX now uses the Python 'logging' facility. This means log,
formats, and other things can now be customized. Fixes issue #353.

Support for the Vantage LOOP2 packet format. Fixes issue #374.

Strings appearing in the data stream no longer cause a TypeError
if they can be converted to a number.

Strings can now be accumulated and extracted in the accumulators, making
it possible to include them in the database schemas.

The utility wee_reports now loads services, allowing it to use user-supplied
extensions. Fixes issue #95.

New, more flexible, way of specifying schemas.

The package MySQL-python, which we used previously, is not available
for Python 3. Ported  the MySQL code to use the package mysqlclient
as an alternative.

The default for WOW no longer throttles posting frequency (the default
used to be no more than once every 15 minutes).

Added new aggregate types minsum, minsumtime, sum_le. PR #382.

Unit group group_distance is now a first-class group.

Added new tag $python_version.

Ported to Python2-PyMySQL package on OpenSUSE.

Added new aggregation types 'first' (similar to 'last'), 'diff' (the
difference between last and first value in the aggregation interval),
and 'tderiv' (the difference divided by the time difference).

Created new unit group 'group_energy2', defined as watt-seconds. Useful for
high resolution energy monitors.

An observation type known to the system, but not in a record, will
now return a proper ValueTuple, rather than UnknownType.

Type "stormStart" was added to the unit system. Fixes issue #380.

Added new aggregation type 'growdeg'. Similar to 'heatdeg', or 'cooldeg',
it measures growing degree-days. Basically, cooldeg, but with a
different base. Fixes issue #367. Thanks to user Clay Jackson
for guidance!

Ported OS uptime to OpenBSD. Fixes issue #428. Thanks to user Jeff Ross!

Catch SSL certificate errors in uploaders. Retry after an hour. Fixes
issue #413.

Wunderfixer has been ported to the new WU API. This API requires an API key,
which you can get from the WU. Put it in weewx.conf. Unfortunately, WU is
very unreliable whether reposts "stick". Fixes issues #414 and #445.

Wee_import can now import Weather Display monthly log files.

Fixed problem where sub-sections DegreeDays and Trend were located under the
wrong weewx.conf section. Fixes issue #432. Thanks to user mph for spotting
this!

Added new parameters to the Weather Underground uploader. Fixes issue #435.

Added new air quality types AqPM2_5 and AqPM10 to the unit system. Added
new unit microgram_per_meter_cubed. Added new unit group, group_concentration.

Plist for the Mac launcher now includes a log file for stderr.

Night-day transition in plots now uses shortest travel distance around
color wheel to minimize extra colors. Fixes issue #457. Thanks to user
Alex Edwards!

Fixed bug that causes plots to fail when both min and max are zero.
Fixes issue #463.

<<<<<<< HEAD
Fixed bug that caused windrun to be calculated wrongly under METRICWX
unit system. Fixes issue #452.

=======
Fixed problem with sqlite driver that can lead to memory growth.
See PR #467. Thanks to user Rich Bell!
>>>>>>> 23432b43


3.9.2 07/14/2019

StdPrint now explicitly converts loop and archive fields to UTF-8 before
printing. This means unicode strings can now be included in loop and archive
fields.

Fix WMR300 driver so that it will reject (corrupt) logger records if they
have negative interval (similar to issue #375).

Added 'rain_warning' option in WMR300 driver to remind station owners to reset
the rain counter when the rain counter exceeds a threshold (default is 90%).
Thanks to weewx user Leon!

Added several other debug tools to the WMR300 driver. PR #402.

Wunderfixer now keeps going if a post does not satisfy [[Essentials]].
Fixes issue #329 (again).

Fixed problem that prevented the wee_device --history option from
working with the CC3000 driver.

Fix incorrect `log_success` operation in ftp, rsync, copy
and image generators. PR #373. Partial fix of issue #370.

Fixed problem that could cause the WMR200 to crash WeeWX if the
record interval is zero. Fixes issue #375.

Posts to the Weather Underground now use https, instead of http.
Thanks to user mljenkins! PR #378.

Fixed problem with handling CWOP connection errors. Commit 0a21a72

Fixed problem that prevented to CopyGenerator from handling nested
directories. Fixes issue #379.

Fixed problem that prevented humidity calibration from being set
on Vantage stations.

Improved accuracy of the calculation of Moon phases.
Revisits issue #342.

When the AWEKAS code augments the record for rainRate, it now
checks for a bad timestamp.

The ts1 driver now returns 'barometer' instead of 'pressure'.
Thanks to user 'windcrusader'! Fixes issue #393.

Fixed problem when calculating vector averages. Thanks to user
timtsm! PR #396.

windrun is now calculated on a per archive period basis, instead
of for the whole day. Thanks to user 'windcrusader'!
PR #399. Fixes issue #250.

Wunderfixer has new option to set socket timeout. This is to compensate
for WU "capacity issues". Thanks to user Leon! See PR #403.

Fixed bug in WS1 driver that caused crash if rain_total was None.

If a file user/schemas.py still exists (a relic from V2.7 and earlier), it
is renamed to user/schemas.py.old. Fixes issue #54.

V3.x test suites now use same data set as V4.x, minimizing the chance of
a false negative when switching versions.

Fixed fine offset driver to warn about (and skip) historical data that have
zero for interval.

Correct rounding problems for rain and other types when posting to CWOP.
Fixes issue #431. Thanks to user ls4096!

Fixed problem that can cause an exception with restx services that do not use
the database manager. See commit 459ccb1.

Sending a SIGTERM signal to weewxd now causes it to exit with status
128 + signal#. PR #442. Thanks to user sshambar!


3.9.1 02/06/2019

In genplot, do not attempt to normalize unspecified paths.

Introduced option no_catchup. If set to true, a catchup will not be
attempted. Fixes issue #368.


3.9.0 02/05/2019

New skin called Seasons. For new users, it will be installed and enabled.
For old users, it will be installed, but not enabled. Fixes issue #75.

There are also two new skins for mobile phones: Mobile and Smartphone.
These are installed, but not enabled, for all users.

Reworked how options get applied for reports. Backstop default values
are supplied by a new file weewx/defaults.py. These can get overridden
by skin.conf, or in a new section [StdReports] / [[Defaults]] in weewx.conf.
See the Customizing Guide, section "How options work", for details.
Fixes issue #248.

The skin.conf is optional.  It is possible to specify the entire skin
configuration in the configuration file weewx.conf.

Dropped support of Python 2.5. You must now use either Python 2.6 or 2.7. This
is in anticipation of porting to Python 3.

The image generator now supports the use of a 'stale_age' option. Thanks to
user John Smith. Fixes issue #290.

Rose line width can now be specified with option rose_line_width.

The Felsius unit of temperature (see https://xkcd.com/1923/) is now supported.

New tag $almanac.sidereal_time for calculating current sidereal time

New tag $almanac.separation() for calculating planet separations.

Can now use ephem.readdb() to load arbitrary bodies into the almanac.

StdQC now includes an entry for rain again (inexplicably removed in v3.1.0).

If software record generation is used, the archive interval is now what is
specified in weewx.conf, even if the station supports hardware generation.

Fixed problem where records were downloaded on startup, even if software
record generation was specified.

The tag formatting taxonomy has been simplified. Just use suffix ".format()"
now. Documentation updated to reflect changes. Backwards compatibility with old
suffixes is supported. Fixes issue #328.

Can now set Rapidfire parameter rtfreq. Thanks to user 'whorfin'. PR #304.

Template names can now include the week number. Thanks to user 'stimpy23'.
PR #319.

New aggregation type for plots: 'cumulative'. Thanks to user 'henrikost'.
PR #302.

Fixed problem where MySQL error 2013 could crash WeeWX. Fixes issue #327.

Posts to the Weather Underground will be skipped if an observation type that
is listed in the [[[Essentials]]] subsection is missing. Fixes issue #329.

Upgrade process now explicity upgrades version-to-version, instead of
doing a merge to the new config file. Fixes issue #217.

Example xstats now includes tags for last_year and last_year_todate.
Thanks to user evilbunny2008. PR #325.

Guard against a negative value for 'interval' in WMR200 stations.

Check for missing or negative values for the record field 'interval'.

Changed the formula used to calculate percentage illumination of the moon to
something more accurate around 2018. This formula is only used if pyephem is
not installed. Fixes issue #342.

Fixed bug that caused older, "type A" Vantage Pro2, to crash. Fixes issue #343.

Fixed a bug that caused a divide-by-zero error if a plot range was the same as
a specified min or max scale. Fixes issue #344.

Fixed bug that prevented an optional data_binding from being used in tags
when iterating over records. Fixes issue #345.

Examples lowBattery and alarm now try SMTP_SSL connections, then degrade if
that's not available. Fixes issue #351.

Fixed problem with Brazilian locations at the start of DST. It manifested
itself with the error "NoColumnError: no such column: wind". Fixes issue #356.

Fixed problem that caused sunrise/sunset to be calculated improperly in Sun.py.

Improved coverage of test suites. Fixes issue #337.

wee_device, when used with the Vantage series, now honors the "no prompt" (-y)
option. Fixes issue #361.

Log watch now correctly logs garbage collection events. Thanks to user
buster-one. PR #340.


3.8.2 08/15/2018

Added flag to weewx-multi init script to prevent systemd from breaking it.
Thanks to users Timo, Glenn McKechnie, and Paul Oversmith.

Fixed problem that caused wind direction in archive records to always be
calculated in software, even with stations that provide it in hardware.
Fixes issue #336.

3.8.1 06/27/2018

Map cc3000 backup battery to consBatteryVoltage and station battery to
supplyVoltage to more accurately reflect the battery functions.

Update the syntax in the rsyslog configuration sample

Significant overhaul to the WMR300 driver.  The driver should now work reliably
on any version of pyusb and libusb.  The driver will now delete history records
from the logger before the logger fills up (the WMR300 logger is not a circular
buffer).  Thanks to users Markus Biewer and Cameron.  Fixes issue #288.

Added automatic clearing of logger for CC3000 driver to prevent logger
overflow (the CC3000 logger is not a circular buffer).  The default is to
not clear the history, but it is highly recommended that you add a logging
threshold once you are confident that all logger data have been captured to
the weewx database.

Improved the robustness of reading from the CC3000 logger.

Better CRC error message in Vantage driver.

Parameterize the configuration directory in weewx-multi init script.

In StdWXCalculate, use None for an observation only if the variables on which
the derived depends are available and None.  Fixes issue #291.

Fixed bug that prevented specifying an explicit alamanac time from working.

Fixed bug that prevented historical records from being downloaded from ws23xx
stations. Thanks to user Matt Brown! Fixes issue #295

Fixed bug that crashed program if a sqlite permission error occurred.

If wind speed is zero, accumulators now return last known wind direction
(instead of None). Thanks to user DigitalDan05. PR #303.

Windrun calculations now include the "current" record. Fixes issue #294.

Fixed bug involving stations that report windGust, but not windGustDir, in
their LOOP data (e.g., Fine Offset), which prevented the direction of max
wind from appearing in statistics. Fixes issue #320.

The engine now waits until the system time is greater than the creation time
of the weewx.conf file before starting up. Fixes issue #330.


3.8.0 11/22/2017

The `stats.py` example now works with heating and cooling degree days.
Fixes issue #224.

The ordinal increment between x- and y-axis labels can now be chosen.
The increment between x-axis tick marks can now be chosen. Thanks
to user paolobenve! PR #226.

Bar chart fill colors can now be specified for individual observation
types. Fixes issue #227.

For aggregation types of `avg`, `min` and `max`, plots now locate the x-
coordinate in the middle of the aggregation interval (instead of the end).
Thanks again to user paolobenve! PR #232.

The nominal number of ticks on the y-axis can now be specified using
option `y_nticks`.

Fixed bug that could cause tick crowding when hardwiring y-axis min and
max values.

The uploader framework in restx.py now allows POSTS with a JSON payload,
and allows additional headers to be added to the HTTP request object.

MySQL error 2006 ("MySQL server has gone away") now gets mapped to
`weedb.CannotConnectError`. PR #246

Whether to use a FTP secure data connection is now set separately
from whether to authenticate using TLS. Fixes issue #284.

Corrected formatting used to report indoor temp and humidity to the
Weather Underground.

Added inDewpoint to the observation group dictionary.

Added missing aggregation type 'min_ge'. Thanks to user Christopher McAvaney!

Plots can now use an `aggregate_type` of `last`. Fixes issue #261.

When extracting observation type stormRain (Davis Vantage only), the
accumulators now extract the last (instead of average) value.

Added additional accumulator extractors.

Allow reports to be run against a binding other than `wx_binding`.

Do chdir at start of ImageGenerator so that skin.conf paths are treated the
same as those of other generators.

Changed default value of `stale` for CWOP from 60 to 600 seconds. PR #277.

Vantage driver:
Allow user to specify the Vantage Pro model type in weewx.conf. 
Repeater support added to '-—set-transmitter-type' command.
New commands: '—-set-retransmit',
              '--set-latitude', '--set-longitude'
              '--set-wind-cup',
              '--set-temperature-logging'
Details explained in hardware.htm. Thanks to user dl1rf! PR #270, #272.

Using the `set-altitude` command in `wee_device` no longer changes the
barometer calibration constant in Vantage devices. See PR #263.
Thanks to user dl1rf!

Fixed bug in wmr200 driver that resulted in archive records with no
interval field and 'NOT NULL constraint failed: archive.interval' errors.

Fixed bug in wmr200 driver that caused `windDir` to always be `None` when 
`windSpeed` is zero.

Include rain count in cc3000 status.

In the restx posting, catch all types of httplib.HTTPException, not just
BadStatusLine and IncompleteRead.


3.7.1 03/22/2017

Fixed log syntax in wmr100 and wmr9x8 drivers.

Emit Rapidfire cache info only when debug is level 3 or higher.  Thanks to
user Darryn Capes-Davis.

Fixed problem that prevented Rapidfire from being used with databases in
metric units. Fixes issue #230.

Set WOW `post_interval` in config dict instead of thread arguments so that
overrides are possible.  Thanks to user Kenneth Baker.

Distribute example code and example extensions in a single examples directory.
Ensure that the examples directory is included in the rpm and deb packages.

Fixed issue that prevented a port from being specified for MySQL installations.

MySQL error 2003 ("Can't connect to MySQL server...") now gets mapped to
`weedb.CannotConnectError`. PR #234.

By default, autocommit is now enabled for the MySQL driver. Fixes issue #237.

Highs and lows from LOOP packets were not being used in preference to archive
records in daily summaries. Fixed issue #239.


3.7.0 03/11/2017

The tag $current now uses the record included in the event NEW_ARCHIVE_RECORD,
rather than retrieve the last record from the database. This means you can
use the tag $current for observation types that are in the record, but not
necessarily in the database. Fixes issue #13.

Most aggregation periods now allow you to go farther in the past. For
example, the tag $week($weeks_ago=1) would give you last week. You
can also now specify the start and end of an aggregation period, such
as $week.start and $week.end.

Can now do SummaryByDay (as well as SummaryByMonth and SummaryByYear).
NB: This can generate *lots* of files --- one for every day in your database!
Leaving this undocumented for now. Fixes issue #185.

When doing hardware record generation, the engine now augments the record with
any additional observation types it can extract out of the accumulators.
Fixes issue #15.

It's now possible to iterate over every record within a timespan.
Fixes issue #182.

Use schema_name = hardware_name pattern in sensor map for drivers that support
extensible sensor suites, including the drivers for cc3000, te923, wmr300,
wmr100, wmr200, wmr9x8

Simplified sensor mapping implementation for wmr100 and wmr200 drivers.  For
recent weewx releases, these are the default mappings for wmr200:
  3.6.0: in:0, out:1, e2:2, e3:3, ..., e8:8   hard-coded
  3.6.1: in:0, out:1, e1:2, e2:3, ..., e7:8   hard-coded
  3.7.0: in:0, out:1, e1:2, e2:3, ..., e7:8   sensor_map
and these are default mappings for wmr100:
  3.6.2: in:0, out:1, e1:2, e2:3, ..., e7:8   hard-coded
  3.7.0: in:0, out:1, e1:2, e2:3, ..., e7:8   sensor_map

Enabled battery status for every remote T/H and T sensor in wmr100 driver.

Enabled heatindex for each remote T/H sensor in wmr200 driver.

Fixed inverted battery status indicator in wmr200 driver.

Fixed 'Calculatios' typo in wmr100, wmr200, wmr9x8, and wmr300 drivers.

Fixed usb initialization issues in the wmr300 driver.

Added warning in wmr300 driver when rain counter reaches maximum value.

Decode heatindex and windchill from wmr300 sensor outputs.

Report the firmware version when initializing the cc3000 driver.

Fixed bug in vantage driver that would prevent console wake up during
retries when fetching EEPROM vales. Thanks to user Dan Begallie!

The vantage driver no longer emits values for non-existent sensors. 
As a result, LOOP and archive packets are now much smaller. If this works
out, other drivers will follow suit. Partial fix of issue #175.

The vantage driver now emits the barometer trend in LOOP packets as 
field 'trendIcon'.

The engine now logs locale. Additional information if a TERM signal is 
received.

Removed the site-specific "Pond" extensions from the Standard skin.

The Standard skin now includes plots of outside humidity. Fixes 
issue #181.

Fixed reference to index.html.tmpl in the xstats example.

Changed algorithm for calculating ET to something more appropriate for
hourly values (former algorithm assumed daily values). Fixes issue #160.

Fixed bug in Celsius to Fahrenheit conversion that affected pressure
conversions in uwxutils.py, none of which were actually used.

Fixed bug that was introduced in v3.6.0, which prevented wee_reports from
working for anything other than the current time.

Documented the experimental anti-alias feature, which has been in weewx
since v3.1.0. Fixes issue #6.

Fixed problem where multiple subsections under [SummaryBy...] stanzas could
cause multiple copies of their target date to be included in the Cheetah
variable $SummaryByYear and $SummaryByMonth. Fixes issue #187.

Moved examples out of bin directory.  Eliminated experimental directory.
Reinforce the use of user directory, eliminate use of examples directory.
Renamed xsearch.py to stats.py.

OS uptime now works for freeBSD. Thanks to user Bill Richter!
PR #188.

Broke out developer's notes into a separate document.

Added @media CSS for docs to improve printed/PDF formatting.  Thanks to user
Tiouck!

Added a 0.01 second delay after each read_byte in ws23xx driver to reduce
chance of data spikes caused by RS232 line contention.  Thanks lionel.sylvie!

The observation windGustDir has been removed from wmr100, wmr200, te923, and
fousb drivers.  These drivers were simply assigning windGustDir to windDir,
since none of the hardware reports an actual windGustDir.

Calculation of aggregates over a period of one day or longer can now
respect any change in archive interval. To take advantage of this
feature, you will have to apply an update to your daily
summaries. This can be done using the tool wee_database, option
--update. Refer to the ‘Changes to daily summaries’ section in the
Upgrade Guide to determine whether you should update or not. Fixes issue #61.

Max value of windSpeed for the day is now the max archive value of windSpeed.
Formerly, it was the max LOOP value. If you wish to patch your older
daily summaries to interpret max windSpeed this way, use the tool wee_database
with option --update. Fixes issue #195.

The types of accumulators, and the strategies to put and extract records 
out of them, can now be specified by config stanzas. This will be of
interest to extension writers. See issue #115.

Fixed battery status label in acurite driver: changed from txTempBatteryStatus
to outTempBatteryStatus.  Thanks to user manos!

Made the lowBattery example more robust - it now checks for any known low
battery status, not just txBatteryStatus.  Thanks to user manos!

Added info-level log message to calculate_rain so that any rain counter reset
will be logged.

Added better logging for cc3000 when the cc3000 loses contact with sensors
for extended periods of time.

How long to wait before retrying after a bad uploader login is now settable
with option retry_login. Fixes issue #212. 

The test suites now use dedicated users 'weewx1' and 'weewx2'. A shell script
has been included to setup these users.

A more formal exception hierarchy has been adopted for the internal
database library weedb. See weedb/NOTES.md.

The weedb Connection and Cursor objects can now be used in a "with" clause.

Slightly more robust mechanism for decoding last time a file was FTP'd.


3.6.2 11/08/2016

Fixed incorrect WU daily rain field name

Fixed bug that crashed Cheetah if the weewx.conf configuration file included
a BOM. Fixes issue #172.


3.6.1 10/13/2016

Fixed bug in wunderfixer.

Fixed handling of StdWXCalculate.Calculations in modify_config in the wmr100,
wmr200, wmr300, and wmr9x8 drivers.

Eliminate the apache2, ftp, and rsync suggested dependencies from the deb
package.  This keeps the weewx dependencies to a bare minimum.

Added retries to usb read in wmr300 driver.

Remapped sensor identifiers in wmr200 driver so that extraTemp1 and
extraHumid1 are usable.

Standardized format to be used for times to YYYY-mm-ddTHH:MM.


3.6.0 10/07/2016

Added the ability to run reports using a cron-like notation, instead of with
every report cycle. See User's Guide for details. Thanks to user Gary Roderick.
PR #122. Fixes issue #17.

Added the ability to easily import CSV, Weather Underground, and Cumulus
data using a new utility, wee_import. Thanks again to über-user Gary Roderick.
PR #148. Fixes issue #97.

Refactored documentation so that executable utilities are now in their own
document, utilities.htm.

Fixed rpm package so that it will retain any changes to the user directory.
Thanks to user Pat OBrien.

No ET when beyond the reach of the sun.

Software calculated ET now returns the amount of evapotranspiration that
occurred during the archive interval. Fixes issue #160

Fixed wee_config to handle config files that have no FTP or RSYNC.

Fixed bug in StdWXCalculate that ignored setting of 'None' (#110).

Which derived variables are to be calculated are now in a separate 
subsection of [StdWXCalculate] called [[Calculations]]. 
Upgrade process takes care of upgrading your config file.

Reset weewx launchtime when waiting for sane system clock (thanks to user
James Taylor).

Fixed anti-alias bug in genplot.  Issue #111.

Corrected the conversion factor between inHg and mbar. Thanks to user Olivier.

Consolidated unit conversions into module weewx.units.

Plots longer than two years now use an x-axis increment of one year. Thanks to
user Olivier!

The WS1 driver now retries connection if it fails. Thanks to user 
Kevin Caccamo! PR #112.

Major update to the CC3000 driver:
 - reading historical records is more robust
 - added better error handling and reporting
 - fixed to handle random NULL characters in historical records
 - fixed rain units
 - added ability to get data from logger as fast as it will send it
 - added support for additional temperature sensors T1 and T2
 - added transmitter channel in station diagnostics
 - added option to set/get channel, baro offset
 - added option to reset rain counter

Fixed brittle reference to USBError.args[0] in wmr200, wmr300, and te923
drivers.

Fixed typo in default te923 sensor mapping for h_3.  Thanks to user ngulden.

Added flag for reports so that reports can be disabled by setting enable=False
instead of deleting or commenting entire report sections in weewx.conf.

The vantage and ws23xx drivers now include the fix for the policy of
"wind direction is undefined when no wind speed".  This was applied to other
drivers in weewx 3.3.0.

Fixed te923 driver behavior when reading from logger, especially on stations
with large memory configuration.  Thanks to users Joep and Nico.

Fixed rain counter problems in wmr300 driver.  The driver no longer attempts
to cache partial packets.  Do no process packets with non-loop data when
reading loop data.  Thanks to user EricG.

Made wmr300 driver more robust against empty usb data buffers.

Fixed pressure/barometer in wmr300 driver when reading historical records.

Fixed problem with the Vantage driver where program could crash if a
serial I/O error happens during write. Fixes issue #134.

Changed name of command to clear the Vantage memory from --clear to
--clear-memory to make it more consistent with other devices.

Fixed problem that prevented channel 8 from being set by the Vantage driver.

Added solaris .smf configuration.  Thanks to user whorfin.

Added option post_indoor_observations for weather underground.

Added maximum value to radiation and UV plots.

In the .deb package, put weewx reports in /var/www/html/weewx instead of
/var/www/weewx to match the change of DocumentRoot in debian 8 and later.


3.5.0 03/13/2016

Fixed bug that prevented rsync uploader from working.

Fixed bug in wmr300 driver when receiving empty buffers from the station.

The type of MySQL database engine can now be specified. Default is 'INNODB'.

Updated userguide with capabilities of the TE923 driver added in 3.4.0.

Added aggregation type min_ge(val).

Provide better feedback when a driver does not implement a configurator.

Added humidex and appTemp to group_temperature. Fixed issue #96.

Backfill of the daily summary is now done in "tranches," reducing the memory
requirements of MySQL. Thanks to über-user Gary Roderick! Fixes issue #83.

Made some changes in the Vantage driver to improve performance, particularly
with the IP version of the logger. Thanks to user Luc Heijst for nagging
me that the driver could be improved, and for figuring out how.

Plotting routines now use Unicode internally, but convert to UTF-8 if a font
does not support it. Fixes issue #101.

Improved readability of documents on mobile devices. Thank you Chris
Davies-Barnard!

The loop_on_init option can now be specified in weewx.conf

When uploading data to CWOP, skip records older than 60 seconds.  Fixes
issue #106.

Added modify_config method to the driver's configuration editor so that drivers
can modify the configuration during installation, if necessary.

The fousb and ws23xx drivers use modify_config to set record_generation to
software.  This addresses issue #84.

The wmr100, wmr200, wmr9x8, and wmr300 drivers use modify_config to set
rainRate, heatindex, windchill, and dewpoint calculations to hardware instead
of prefer_hardware since each of these stations has partial packets.  This
addresses issue #7 (SF #46).


3.4.0 01/16/2016

The tag $hour has now been added. It's now possible to iterate over hours.
Thanks to user Julen!

Complete overhaul of the te923 driver.  Thanks to user Andrew Miles.  The
driver now supports the data logger and automatically detects small or large
memory models.  Added ability to set/get the altitude, lat/lon, and other
station parameters.  Significant speedup to reading station memory, from 531s
to 91s, which is much closer to the 53s for the te923tool written in C (all for
a station with the small memory model).

The wee_debug utility is now properly installed, not just distributed.

Fixed bug in almanac code that caused an incorrect sunrise or sunset to be
calculated if it followed a calculation with an explicit horizon value.

Localization of tags is now optional. Use function toString() with
argument localize set to False. Example: 
$current.outTemp.toString($localize=False)
Fixes issue #88.

In the acurite driver, default to use_constants=True.

Fixed bug in the rhel and suse rpm packaging that resulted in a configuration
file with html, database, and web pages in the setup.py locations instead of
the rpm locations.

The extension utility wee_extension now recognizes zip archives as well as
tar and compressed tar archives.

Check for a sane system time when starting up.  If time is not reasonable,
wait for it.  Log the time status while waiting.

Added log_success option to cheetah, copy, image, rsync, and ftp generators.

Older versions of MySQL (v5.0 and later) are now supported.


3.3.1 12/06/2015

Fixed bug when posting to WOW.

Fixed bug where the subsection for a custom report gets moved to the very
end of the [StdReport] section of a configuration file on upgrade. 
Fixes issue #81.


3.3.0 12/05/2015

Now really includes wunderfixer. It was inadvertently left out of the install
script.

Rewrote the almanac so it now supports star ephemeris. For example,
$almanac.rigel.next_rising. Fixes issue #79.

Uninstalling an extension with a skin now deletes all empty directories. This
fixes issue #43.

Fixed bug in WMR200 driver that caused it to emit dayRain, when what it was
really emitting was the "rain in the last 24h, excluding current hour."
Fixes issue #62.

Fixed bug in WMR200 driver that caused it to emit gauge pressure for altimeter
pressure. Thanks to user Mark Jenks for nagging me that something was wrong.

Fixed bug that caused wind direction to be calculated incorrectly, depending
on the ordering of a dictionary. Thanks to user Chris Matteri for not only
spotting this subtle bug, but offering a solution. 

StdPrint now prints packets and records in (case-insensitive) alphabetical
order.

Fixed wind speed decoding in the acurite driver.  Thanks to aweatherguy.

The StdRESTful service now supports POSTs, as well as GETs.

The FTP utility now catches PickleError exceptions, then does a retry.

Added unit 'minute' to the conversion dictionary.

The vertical position of the bottom label in the plots can now be
set in skin.conf with option bottom_label_offset.

An optional port number can now be specified with the MySQL database.

Added option use_constants in the Acurite driver.  Default is false; the
calibration constants are ignored, and a linear approximation is used for
all types of consoles.  Specify use_constants for 01035/01036 consoles to
calculate using the constants.  The 02032/02064 consoles always use the
linear approximation.

Fixed test for basic sensor connectivity in the Acurite driver.

The policy of "wind direction is undefined when no wind speed" is enforced
by the StdWXCalculate service.  There were a few drivers that were still
applying the policy: acurite, cc3000, fousb, ws1, wmr100, wmr200, ultimeter.
These have been fixed.

Changed logic that decides whether the configuration file includes a custom
schema, or the name of an existing schema.

Added new command-line utility wee_debug, for generating a troubleshooting 
information report.

Added option --log-label to specify the label that appears in syslog entries.
This makes it possible to organize output from multiple weewx instances
running on a single system.

Fixed problem with the Vantage driver that caused it to decode the console
display units incorrectly. Thanks to Luc Heijst!

The WMR300 driver is now part of the weewx distribution.


3.2.1 07/18/15

Fixed problem when using setup.py to install into a non-standard location.
Weewx would start a new database in the "standard" location, ignoring the
old one in the non-standard location.


3.2.0 07/15/15

There are now five command-line utilities, some new, some old
 - wee_config:    (New) For configuring weewx.conf, in particular, 
                  selecting a new device driver.
 - wee_extension: (New) For adding and removing extensions.
 - wee_database:  (Formerly called wee_config_database)
 - wee_device:    (Formerly called wee_config_device)
 - wee_reports:   No changes.
 
The script setup.py is no longer used to install or uninstall extensions.
Instead, use the new utility wee_extension.

Wunderfixer is now included with weewx --- no need to download it separately. 
It now works with MySQL, as well as sqlite, databases. It also supports
metric databases. Thanks to user Gary Roderick!

Fixed bug in 12-hour temperature lookup for calculating station pressure from
sea level pressure when database units are other than US unit system.

Added guards for bogus values in various wxformula functions.

Added windrun, evapotranspiration, humidex, apparent temperature, maximum
theoretical solar radiation, beaufort, and cloudbase to StdWXCalculate.

If StdWXCalculate cannot calculate a derived variable when asked to, it now
sets the value to null. Fixes issue #10.

Added option to specify algorithm in StdWXCalculate.  So far this applies
only to the altimeter calculation.

Added option max_delta_12h in StdWXCalculate, a window in which a record will 
be accepted as being "12 hours ago." Default is 1800 seconds.

Fixed bug in debian install script - 'Acurite' was not in the list of stations.

$almanac.sunrise and $almanac.sunset now return ValueHelpers. Fixes issue #26.

Added group_distance with units mile and km.

Added group_length with units inch and cm.

Failure to launch a report thread no longer crashes program.

The WU uploader now publishes soil temperature and moisture, as well as
leaf wetness.

Increased precision of wind and wind gust posts to WU from 0 to 1 
decimal point.

Increased precision of barometer posts to WOW from 1 to 3 decimal points.

A bad CWOP server address no longer crashes the CWOP thread.

The "alarm" example now includes a try block to catch a NameError exception
should the alarm expression include a variable not in the archive record.

Fixed bug that shows itself if marker_size is not specified in skin.conf

Show URLs in the log for restful uploaders when debug=2 or greater.

Fixed problem that could cause an exception in the WMR200 driver when
formatting an error string.

Added better recovery from USB failures in the ws28xx driver.

Added data_format option to FineOffset driver.  Thanks to Darryl Dixon.

Decoding of data is now more robust in the WS1 driver.  Get data from the
station as fast as the station can spit it out.  Thanks to Michael Walker.

Changes to the WS23xx driver include:
  - Fixed wind speed values when reading from logger.  Values were too
    high by a factor of 10.
  - wrapped non-fatal errors in WeeWXIO exceptions to improve error
    handling and failure recovery

Changes to the AcuRite driver include:
 - The AcuRite driver now reports partial packets as soon as it gets them
     instead of retaining data until it can report a complete packet
 - Improved timing algorithm for AcuRite data.  Thanks to Brett Warden.
 - Added acurite log entries to logwatch script.  Thanks to Andy.
 - Prevent negative rainfall amounts in acurite driver by detecting
     counter wraparound
 - Use 13 bits for rain counter instead of 12 bits
 - Use only 12 bits for inside temperature in acurite driver when decoding
     for 02032 stations

Changes to the TE923 driver include:
 - consolidated retries
 - improved error handling and reporting

Changes to the WMR9x8 driver include:
 - Correct bug that caused yesterday's rain to be decoded as dayRain
 - LOOP packet type 'battery' is now an int, instead of a bool
 - The driver can now be run standalone for debugging purposes.
 
The Vantage driver now catches undocumented termios exceptions and converts
them to weewx exceptions. This allows retries if flushing input or output
buffers fail. Fixes issue #34.

Default values for databases are now defined in a new section [DatabaseTypes]. 
New option "database_type" links databases to database type. Installer will
automatically update old weewx.conf files.

The RESTful services that come with weewx are now turned on and off by
option "enable". Installer will automatically update old weewx.conf files. 
Other RESTful services that don't use this method will continue to work.

Option bar_gap_fraction is now ignored. Bar plot widths are rendered explicitly
since V3.0, making the option unnecessary. Fixes issue #25.

Added additional debug logging to main engine loop.

FTP uploader now retries several times to connect to a server, instead of 
giving up after one try. Thanks to user Craig Hunter!


3.1.0 02/05/15

Fixed setup.py bug that caused list-drivers to fail on deb and rpm installs.

Added a wait-and-check to the stop option in the weewx.debian rc script.

Fixed bug in the Vantage driver that causes below sea-level altitudes 
to be read as a large positive number. Also, fixed problem with altitude
units when doing --info (ticket #42).

Fixed bug in wmr100 driver that causes gust wind direction to be null.

Fixed bug in wmr200 driver that causes gust wind direction to be null.

Fixed ultimeter driver to ensure wind direction is None when no wind speed
Thanks to user Steve Sykes.

Fixed bug in calculation of inDewpoint.  Thanks to user Howard Walter.

Assign default units for extraHumid3,4,5,6,7, extraTemp4,5,6,7, leafTemp3,4,
and leafWet1,2.

Use StdWXCalculate to ensure that wind direction is None if no wind speed.

Fixed sign bug in ultimeter driver.  Thanks to user Garrett Power.

Use a sliding window with default period of 15 minutes to calculate the
rainRate for stations that do not provide it.

Added support for AcuRite weather stations.  Thanks to users Rich of Modern
Toil, George Nincehelser, Brett Warden, Preston Moulton, and Andy.

The ultimeter driver now reads data as fast as the station can produce it.
Typically this results in LOOP data 2 or 3 times per second, instead of
once per second.  Thanks to user Chris Thompstone.

The daily summary for wind now uses type INTEGER for column sumtime,
like the other observation types.

Utility wee_reports no longer chokes if the optionally-specified timestamp
is not in the database. Can also use "nearest time" if option 'max_delta'
is specified in [CheetahGenerator].

Utility wee_config_device can now dump Vantage loggers to metric databases.
Fixes ticket #40.

Fixed problem where dumping to database could cause stats to get added to
the daily summaries twice.

FTP over TLS (FTPS) sessions are now possible, but don't work very well with
Microsoft FTP servers. Requires Python v2.7. Will not work with older
versions of Python. Fixes ticket #37.

WeatherUnderground passwords are now quoted, allowing special characters
to be used. Fixes ticket #35.

New tag $obs, allowing access to the contents of the skin configuration
section [Labels][[Generic]]. Fixes ticket #33.

Better error message if there's a parse error in the configuration file.

Added wxformulas for evapotranspiration, humidex, apparent temperature, and
other calculations.

Added --loop-on-init option for weewxd. If set, the engine will keep retrying
if the device cannot be loaded. Otherwise, it will exit.

Changed the weedb exception model to bring it closer to the MySQL exception
model. This will only affect those programming directly to the weedb API.


3.0.1 12/07/14

Fixed bug in setup.py that would forget to insert device-specific options
in weewx.conf during new installations.


3.0.0 12/04/14

Big update with lots of changes and lots of new features. The overall
goal was to make it easier to write and install extensions. Adding
custom databases, units, accumulators and many other little things
have been made easier.

Skins and skin.conf continue to be 100% backwards compatible (since
V1.5!).  However, search-list extensions will have to be rewritten.
Details in the Upgrading Guide.

Previously, configuration options for all possible devices were
included in the configuration file, weewx.conf. Now, for new installs,
it has been slimmed down to the minimum and, instead, configuration
options are added on an "as needed" basis, using a new setup.py option
"configure".

Your configuration file, weewx.conf should be automatically updated to
V3 by the upgrade process, using your previously chosen hardware. But,
check it over. Not sure we got everything correct. See the Upgrading
Guide.

Specific changes follow.

There is no longer a separate "stats" database. Instead, statistics
are included in the regular database (e.g., 'weewx.sdb') as separate
tables, one for each observation type.

Total rewrite of how data gets bound to a database. You now specify a
"data binding" to indicate where data should be going, and where it is
coming from. The default binding is "wx_binding," the weather binding,
so most users will not have to change a thing.
 
Other database bindings can be used in tags. Example:
  $current($data_binding=$alt_binding).outTemp
Alternate times can also be specified:
  $current($timestamp=$othertime).outTemp

Explicit time differences for trends can now be specified:
  $trend($time_delta=3600).barometer

Introduced a new tag $latest, which uses the last available timestamp
in a data binding (which may or may not be the same as the "current"
timestamp).

Introduced a new tag $hours_ago, which returns the stats for X hours
ago.  So, the max temperature last hour would be
$hours_ago($hours_ago=1).outTemp.max.

Introduced a shortcut $hour, which returns the stats for this hour.
So, the high temperature for this hour would be $hour.outTemp.max

Introduced a new tag $days_ago, which returns the stats for X days
ago.  So, the max temperature the day before yesterday would be
$days_ago($days_ago=2).outTemp.max.

Included a shortcut $yesterday: The tag $yesterday.outTemp.max would
be yesterday's max temperature.

Introduced a new aggregation type ".last", which returns the last
value in an aggregation interval. E.g., $week.outTemp.last would
return the last temperature seen in the week.

Introduced a new aggregation type ".lasttime" which returns the time
of the above.

Can now differentiate between the max speed seen in the archive
records (e.g., $day.windSpeed.max) and the max gust seen
($day.wind.max or $day.windGust.max).

Allow other data bindings to be used in images.

Made it easier to add new unit types and unit groups.

The archive interval can now change within a database without
consequences.

Total rewrite of how devices are configured. A single utility
wee_config_device replaces each of the device-specific configuration
utilities.

The Customizing Guide was extended with additional examples and option
documentation.

Removed the no longer needed serviced StdRESTful, obsolete since V2.6

Fixed bug in querying for schemas that prevented older versions of
MySQL (V4.X) from working.

Improved error handling and retries for ws1, ultimeter, and cc3000
drivers.

Fixed missing dew initializations in wmr9x8 driver.  Fixed
model/_model initialization in wmr9x8 driver.

Fixed uninitialized usb interface in wmr200 driver.

Fixed wakup/wakeup typo in _getEEPROM_value in vantage driver.

Made the ftpupload algorithm a little more robust to corruption of the
file that records the last upload time.

Added observation type 'snow'. It generally follows the semantics of
'rain'.

Fixed possible fatal exception in WS23xx driver.  Fixed use of str as
variable name in WS23xx driver.

Now catches database exceptions raised during commits, converting them
to weedb exceptions. Weewx catches these, allowing the program to keep
going, even in the face of most database errors.

For the fine offset stations, record connection status as rxCheckPercent
(either 0 or 100%) and sensor battery status as outTempBatteryStatus (0
indicates ok, 1 indicates low battery).

For WS23xx stations, hardware record generation is now enabled and is the
default (previously, software record generation was the default).

Fixed bug in WS28xx driver the prevented reading of historical records
when starting with an empty database.

The database schemas are now their own package. The schema that was in
user/schemas.py can now be found in weewx/schemas/wview.py.


2.7.0 10/11/14

Added the ability to configure new Vantage sensor types without using
the console. This will be useful to Envoy users.  Thanks to user Deborah 
Pickett for this contribution! 

Allow calibration constants to be set in the Vantage EEPROM. This will
particularly be useful to southern hemisphere users who may want to
align their ISS to true north (instead of south), then apply a 180
correction. Thanks again to Deborah Pickett!
 
Enabled multiple rsync instances for a single weewx instance.
 
More extensive debug information for rscync users.

Added the ability to localize the weewx and server uptime. See the
Customizing Guide for details. This will also cause a minor backwards 
incompatibility. See the Upgrading Guide for details.

Added catchup to the WS28xx driver, but still no hardware record generation.

Changed lux-to-W/m^2 conversion factor in the fine offset driver.

Added rain rate calculation to Ultimeter driver.

Changed setTime to retrieve system time directly rather than using a value
passed by the engine. This greatly improves the accuracy of StdTimeSync,
particularly in network based implementations. Thanks to user Denny Page!

Moved clock synchronization options clock_check and max_drift back to
section [StdTimeSynch].

Fixed ENDPOINT_IN in the te923 driver.  This should provide better
compatibility with a wider range of pyusb versions.

Now catches MySQL exceptions during commits and rollbacks (as well
as queries) and converts them to weedb exceptions.

Catch and report configobj errors when reading skin.conf during the
generation of reports.

Ensure correct location, lat, lon, and altitude modifications in the
debian postinst installer script.

In the debian installer, default to ttyUSB0 instead of ttyS0 for stations
with a serial interface.

Added CC3000 to debian installer scripts.

Fixed bug that can affect hardware that emits floating point timestamps,
where the timestamp is within 1 second of the end of an archive interval.

Changed UVBatteryStatus to uvBatteryStatus in the WMR100 driver in order
to match the convention used by other drivers.

Fixed the shebang for te923, ws23xx, ultimeter, ws1, and cc3000 drivers.


2.6.4 06/16/14

The WMR100 driver now calculates SLP in software. This fixes a problem
with the WMRS200 station, which does not allow the user to set altitude.

The WMR100 driver was incorrectly tagging rain over the last 24 hours as
rain since midnight. This caused a problem with WU and CWOP posts.

Fix cosmetic problem in wee_config_fousb pressure calibration.

Detect both NP (not present) and OFL (outside factory limits) on ws28xx.

Added driver for PeetBros Ultimeter stations.

Added driver for ADS WS1 stations.

Added driver for RainWise Mark III stations and CC3000 data logger.

Added automatic power cycling to the FineOffsetUSB driver.  Power cycle the
station when a USB lockup is detected.  Only works with USB hubs that provide
per-port power switching.

Fix imagegenerator aggregation to permit data tables with no 'interval' column.

Prompt for metric/US units for debian installations.

For WS28xx stations, return 0 for battery ok and 1 for battery failure.

If a connection to the console has been successfully opened, but then on
subsequent connection attempts suffers an I/O error, weewx will now attempt
a retry (before it would just exit).


2.6.3 04/10/14

Hardened the WMR100 driver against malformed packets.

The plot images can now use UTF-8 characters.

Fixed a problem where the Ambient threads could crash if there were
no rain database entries.

Battery status values txBatteryStatus and consBatteryVoltage now appear in
the archive record. The last LOOP value seen is used.  

CWOP posts are now slightly more robust.

Fixed pressure calculation in wee_config_fousb.

Prevent failures in imagegenerator when no unicode-capable fonts are installed.

Provide explicit pairing feedback using wee_config_ws28xx

Count wxengine restarts in logwatch.

Cleaned up USB initialization for fousb, ws28xx, and te923 drivers.


2.6.2 02/16/14

Fixed bug that crashes WMR200 driver if outTemp is missing.

Fixed bug that can crash RESTful threads if there is missing rain data.

Sqlite connections can now explicitly specify a timeout and 
isolation_level.

Server uptime now reported for MacOS

Fixed bug that prevented Rapidfire posts from being identified as such.


2.6.1 02/08/14

Fixed bug that crashed main thread if a StdQC value fell out of range.


2.6.0 02/08/14

Changed the RESTful architecture so RESTful services are now first-class
weewx services. This should simplify the installation of 3rd party
extensions that use these services.

Broke up service_list, the very long list of services to be run, into
five separate lists. This will allow services to be grouped together,
according to when they should be run.

Defined a structure for packaging customizations into extensions, and added
an installer for those extensions to setup.py.

Changed the default time and date labels to use locale dependent formatting.
The defaults should now work in most locales, provided you set the
environment variable LANG before running weewx.

Changed default QC barometric low from 28 to 26. Added inTemp,
inHumidity, and rain.

Ranges in MinMax QC can now include units.

When QC rejects values it now logs the rejection.

Introduced a new unit system, METRICWX. Similar to METRIC, it uses
mm for rain, mm/hr for rain rate, and m/s for speed.

Added an option --string-check and --fix to the utility wee_config_database
to fix embedded strings found in the sqlite archive database.

Font handles are now cached in order to work around a memory leak in PIL.

Now does garbage collection every 3 hours through the main loop.

Image margins now scale with image and font sizes.

Now works with the pure Python version of Cheetah's NameMapper, albeit very
slowly.

Fixed bug that prevented weewx from working with Python v2.5.

Fixed bug in SummaryByMonth and SummaryByYear that would result in duplicate
month/year entries when generating from multiple ByMonth or ByYear templates.

Consolidated pressure calculation code in ws23xx, ws28xx, te923, and fousb.

Catch USB failures when reading Fine Offset archive interval.

Added Vantage types stormRain and windSpeed10 to the list of observation
types.

Simulator now generates types dewpoint, pressure, radiation, and UV.

The forecast extension is once again distributed separately from weewx.

Minor cleanup to Standard skin for better out-of-the-box behavior:
 - default to no radar image instead of pointing every station to Oregon
 - not every WMR100 is a WMR100N
 
Failure to set an archive interval when using bar plots no longer results
in an exception.

Change to skin directory before invoking Cheetah on any templates.


2.5.1 12/30/13

Added UV plots to the templates. They will be shown automatically if you
have any UV data.

Fixed bug when reading cooling_base option.

Default to sane behavior if skin does not define Labels.

Fixed bug in setting of CheetahGenerator options.

Fixed qsf and qpf summary values in forecast module.

Fixed handling of empty sky cover fields in WU forecasts.

Forecast module now considers the fctcode, condition, and wx fields for
precipitation and obstructions to visibility.

Added options to forecast module to help diagnose parsing failures and new
forecast formats.

Added retries when saving forecast to database and when reading from database.

Fixes to the Fine Offset driver to eliminate spikes caused by reading from
memory before the pointer had been updated (not the same thing as an unstable
read).

Added driver for LaCrosse 2300 series of weather stations.

Added driver for Hideki TE923 series of weather stations.


2.5.0 10/29/13

Introduced a new architecture that makes it easier to define search
list extensions. The old architecture should be 100% backwards compatible.

Added station registry service. This allows weewx to optionally
"phone home" and put your station location on a map.

Added a forecast service and reporting options.  The forecast service
can generate Zambretti weather or XTide tide forecasts, or it can download
Weather Underground or US National Weather Service weather forecasts.  These
data can then be displayed in reports using the Cheetah template engine.  The
forecast service is disabled by default.

Weewx now allows easier localization to non-English speaking locales.
In particular, set the environment variable LANG to your locale, and
then weewx date and number formatting will follow local conventions.
There are also more labeling options in skin.conf. Details in a new section
in the Customization Guide.

Added aggregate type "minmax" and "maxmin". Thank you user Gary Roderick!

New option in [StdArchive] called "loop_hilo". Setting to True will
cause both LOOP and archive data to be used for high/low statistics.
This is the default. Setting to False causes only archive data to be used.

When a template fails, skip only that template, not everything that the
generator is processing.

Trend calculations no longer need a record at precisely (for example)
3 hours in the past. It can be within a "grace" period.

FineOffset driver now uses the 'delay' field instead of the fixed_block
'read_period' for the archive record interval when reading records from
console memory.

FineOffset driver now support for multiple stations on the same USB.

FineOffset driver now reduces logging verbosity when bad magic numbers
appear. Log only when the numbers are unrecognized or change.
The purpose of the magic numbers is still unknown.

WMR100, Vantage, FineOffset, and WS28xx drivers now emit a null wind
direction when the wind speed is zero.  Same for wind gust.

For WMR9x8 stations, wind chill is now retrieved from the console
rather than calculated in software. Thank you user Peter Ferencz!

For WMR9x8 stations, the first extra temperature sensor (packet code 4)
now shows up as extraTemp1 (instead of outTemp). Thanks again to 
Peter Ferencz.

For WMR9x8 stations, packet types 2 and 3 have been separated. Only the
latter is used for outside temperature, humidity, dewpoint. The former
is used for "extra" sensors. Corrected the calculation for channel
numbers >=3. Also, extended the number of battery codes. Thanks to Per
Edström for his patience in figuring this out!

For WMR200 stations, altitude-corrected pressure is now emitted correctly.

ws28xx driver improvements, including: better thread control; better logging
for debugging/diagnostics; better timing to reduce dropouts; eliminate writes
to disk to reduce wear when used on flash devices. Plus, support for
multiple stations on the same USB.

Fixed rain units in ws28xx driver.

The LOOP value for daily ET on Vantages was too high by a factor of 10. 
This has been corrected.

Fixed a bug that caused values of ET to be miscalculated when using
software record generation.

Ported to Korora 19 (Fedora 19). Thanks to user zmodemguru!

Plots under 16 hours in length, now use 1 hour increments (instead of 
3 hours).

No longer emits "deprecation" warning when working with some versions
of the MySQLdb python driver.

Added ability to build platform-specific RPMs, e.g., one for RedHat-based
distributions and one for SuSE-based distributions.

Fixed the 'stop' and 'restart' options in the SuSE rc script.

The weewx logwatch script now recognizes more log entries and errors.


2.4.0 08/03/13

The configuration utility wee_config_vantage now allows you to set
DST to 'auto', 'off', or 'on'. It also lets you set either a time
zone code, or a time zone offset.

The service StdTimeSync now catches startup events and syncs the clock
on them. It has now been moved to the beginning of the list
"service_list" in weewx.conf. Users may want to do the same with their
old configuration file.

A new event, END_ARCHIVE_PERIOD has been added, signaling the end of
the archive period.

The LOOP packets emitted by the driver for the Davis Vantage series
now includes the max wind gust and direction seen since the beginning
of the current archive period.

Changed the null value from zero (which the Davis documentation specifies)
to 0x7fff for the VP2 type 'highRadiation'.

Archive record packets with date and time equal to zero or 0xff now
terminate dumps.

The code that picks a filename for "summary by" reports has now been
factored out into a separate function (getSummaryByFileName). This
allows the logic to be changed by subclassing.

Fixed a bug that did not allow plots with aggregations less than 60 minutes
across a DST boundary.

Fixed bug in the WMR100 driver that prevented UV indexes from being 
reported.

The driver for the LaCrosse WS-28XX weather series continues to evolve and
mature. However, you should still consider it experimental.


2.3.3 06/21/13

The option week_start now works.

Updated WMR200 driver from Chris Manton.

Fixed bug that prevented queries from being run against a MySQL database.


2.3.2 06/16/13

Added support for the temperature-only sensor THWR800. Thanks to
user fstuyk!

Fixed bug that prevented overriding the FTP directory in section
[[FTP]] of the configuration file.

Day plots now show 24 hours instead of 27. If you want the old
behavior, then change option "time_length" to 97200.

Plots shorter than 24 hours are now possible. Thanks to user Andrew Tridgell.

If one of the sections SummaryByMonth, SummaryByYear, or ToDate is missing,
the report engine no longer crashes.

If you live at a high latitude and the sun never sets, the Almanac now
does the right thing.

Fixed bug that caused the first day in the stats database to be left out
of calculations of all-time stats.


2.3.1 04/15/13

Fixed bug that prevented Fine Offset stations from downloading archive
records if the archive database had no records in it.

rsync should now work with Python 2.5 and 2.6 (not just 2.7)


2.3.0 04/10/13

Davis Vantage stations can now produce station pressures (aka, "absolute
pressure"), altimeter pressures, as well as sea-level pressure. These will
be put in the archive database.

Along the same line, 'altimeter' pressure is now reported to CWOP, rather
than the 'barometer' pressure. If altimeter pressure is not available,
no pressure is reported.

Fixed bug in CWOP upload that put spaces in the upload string if the pressure
was under 1000 millibars.

A bad record archive type now causes a catch up to be abandoned, rather
than program termination.

Fixed bug in trends, when showing changes in temperature. NB: this fix will
not work with explicit unit conversion. I.e., $trend.outTemp.degree_C will
not work.

Modified wee_config_vantage and wee_config_fousb so that the configuration
file will be guessed if none is specified.

Fixed wxformulas.heatindexC to handle arguments of None type.

Fixed bug that causes Corrections to be applied twice to archive records if
software record generation is used.

rsync now allows a port to be specified.

Fixed day/night transition bug.

Added gradients to the day/night transitions.

Numerous fixes to the WMR200 driver. Now has a "watchdog" thread.

All of the device drivers have now been put in their own package
'weewx.drivers' to keep them together. Many have also had name changes
to make them more consistent:
	OLD                        NEW
	VantagePro.py (Vantage)    vantage.py (Vantage)
	WMR918.py     (WMR-918)    wmr9x8.py  (WMR9x8)
	wmrx.py       (WMR-USB)    wmr100.py  (WMR100)
	
	new (experimental) drivers:
	wmr200.py (WMR200)
	ws28xx.py (WS28xx)

The interface to the device driver "loader" function has changed slightly. It
now takes a second parameter, "engine". Details are in the Upgrading doc.

The FineOffsetUSB driver now supports hardware archive record generation.

When starting weewx, the FineOffsetUSB driver will now try to 'catch up' - it
will read the console memory for any records that are not yet in the database.

Added illuminance-to-radiation conversion in FineOffsetUSB driver.

Added pressure calibration option to wee_config_fousb and explicit support for
pressure calibration in FineOffsetUSB driver.

Fixed windchill calculation in FineOffsetUSB driver.

Fixed FineOffsetUSB driver to handle cases where the 'delay' is undefined,
resulting in a TypeError that caused weewx to stop.

The FineOffsetUSB driver now uses 'max_rain_rate' (measured in cm/hr) instead
of 'max_sane_rain' (measured in mm) to filter spurious rain sensor readings.
This is done in the driver instead of StdQC so that a single parameter can
apply to both LOOP and ARCHIVE records.

2.2.1 02/15/13

Added a function call to the Vantage driver that allows the lamp to be
turned on and off. Added a corresponding option to wee_config_vantage.

Fixed bug where an undefined wind direction caused an exception when using
ordinal wind directions.

2.2.0 02/14/13

Weewx can now be installed using Debian (DEB) or Redhat (RPM) packages, as well
as with the old 'setup.py' method. Because they install things in different
places, you should stick with one method or another. Don't mix and match.
Thanks to Matthew Wall for putting this together!

Added plot options line_gap_fraction and bar_gap_fraction, which control how
gaps in the data are handled by the plots. Also, added more flexible control of
plot colors, using a notation such as 0xBBGGRR, #RRGGBB, or the English name,
such as 'yellow'. Finally, added day/night bands to the plots. All contributed
by Matthew Wall. Thanks again, Matthew!

Ordinal wind directions can now be shown, just by adding the tag suffix
".ordinal_compass". For example, $current.windDir.ordinal_compass might show
'SSE' The abbreviations are set in the skin configuration file.

Fixed bug that caused rain totals to be misreported to Weather Underground when
using a metric database.

Generalized the weewx machinery so it can be used for applications other than
weather applications.

Got rid of option stats_types in weewx.conf and put it in
bin/user/schemas.py. See upgrading.html if you have a specialized stats
database.

The stats database now includes an internal table of participating observation
types. This allows it to be easily combined with the archive database, should
you choose to do so. The table is automatically created for older stats
databases.

Added rain rate calculation to FineOffsetUSB driver.  Added adaptive polling
option to FineOffsetUSB driver.  Fixed barometric pressure calculation for
FineOffsetUSB driver.

Changed the name of the utilities, so they will be easier to find in /usr/bin:
  weewxd.py          -> weewxd
  runreports.py      -> wee_reports
  config_database.py -> wee_config_database
  config_vp.py       -> wee_config_vantage
  config_fousb.py    -> wee_config_fousb

2.1.1 01/02/13

Fixed bug that shows itself when one of the variables is 'None' when
calculating a trend.

2.1.0 01/02/13

Now supports the Oregon Scientific WMR918/968 series, courtesy of user
William Page. Thanks, William!!

Now supports the Fine Offset series of weather stations, thanks to user
Matthew Wall. Thanks, Matthew!!

Now includes a Redhat init.d script, contributed by Mark Jenks. Thanks,
Mark!!

Added rsync report type as an alternative to the existing FTP report.
Another thanks to William Page!

Fill color for bar charts can now be specified separately from the outline
color, resulting in much more attractive charts. Another thanks to Matthew
Wall!!

Added a tag for trends. The barometer trend can now be returned as
$trend.barometer. Similar syntax for other observation types.

config_vp.py now returns the console version number if available (older
consoles do not offer this).

Hardware dewpoint calculations with the WMR100 seem to be unreliable below
about 20F, so these are now done in software. Thanks to user Mark Jenks for
sleuthing this.

2.0.2 11/23/12

Now allows both the archive and stats data to be held in the same database.

Improved chances of weewx.Archive being reused by allowing optional table
name to be specified.

2.0.1 11/05/12

Fixed problem with reconfiguring databases to a new unit system.

2.0.0 11/04/12

A big release with lots of changes. The two most important are the support
of additional weather hardware, and the support of the MySQL database.

All skin configurations are backwardly compatible, but the configuration
file, weewx.conf, is not. The install utility setup.py will install a fresh
version, which you will then have to edit by hand.

If you have written a custom service, see the upgrade guide on how to port
your service to the new architecture.

Added the ability to generate archive records in software, thus opening the
door for supporting weather stations that do not have a logger.

Support for the Oregon Scientific WMR100, the cheapest weather station I
could find, in order to demonstrate the above!

Added a software weather station simulator.

Introduced weedb, a database-independent Python wrapper around sqlite3 and
MySQLdb, which fixes some of their flaws.

Ported everything to use weedb, and thus MySQL (as well as sqlite)

Internally, the databases can now use either Metric units, or US Customary.
NB: you cannot switch systems in the middle of a database. You have to
stick to one or other other. However, the utility config_database.py does
have a reconfigure option that allows copying the data to a new database,
performing the conversion along the way. See the Customizing Guide.

You can now use "mmHg" as a unit of pressure.

Added new almanac information, such as first and last quarter moons, and
civil twilight.

Changed the engine architecture so it is more event driven. It now uses
callbacks, making it easier to add new event types.

Added utility config_vp.py, for configuring the VantagePro hardware.

Added utility config_database.py, for configuring the databases.

Made it easier to write custom RESTful protocols. Thanks to user Brad, for
the idea and the use case!

The stats type 'squarecount' now contains the number of valid wind
directions that went into calculating 'xsum' and 'ysum'. It used to be the
number of valid wind speeds. Wind direction is now calculated using
'squarecount' (instead of 'count').

Simplified and reduced the memory requirements of the CRC16 calculations.

Improved test suites.

Lots of little nips and tucks here and there, mostly to reduce the coupling
between different modules. In particular, now a service generally gets
configured only using its section of weewx.conf.

I also worked hard at making sure that cursors, connections, files, and
lots of other bits and pieces get properly closed instead of relying on
garbage collection. Hopefully, this will reduce the long-term growth of
memory usage.

1.14.1 07/06/12

Hardened retry strategy for the WeatherLink IP. If the port fails to open
at all, or a socket error occurs, it will thrown an exception (resulting in
a retry in 60 seconds). If a socket returns an incomplete result, it will
continue to retry until everything has been read.

Fixed minor bug that causes the reporting thread to prematurely terminate
if an exception is thrown while doing an FTP.

1.14.0 06/18/12

Added smartphone formatted mobile webpage, contributed by user Torbjörn
Einarsson. If you are doing a fresh install, then these pages will be
generated automatically. If you are doing an upgrade, then see the upgrade
guide on how to have these webpages generated. Thanks, Tobbe!

Three changes suggested by user Charlie Spirakis: o Changed umask in
daemon.py to 0022; o Allow location of process ID file to be specified on
the command line of weewx; o Start script allows daemon to be run as a
specific user. Thanks, Charlie!

Corrected bug in humidity reports to CWOP that shows itself when the
humidity is in the single digits.

Now includes software in CWOP APRS equipment field.

1.13.2 05/02/12

Now allows CWOP stations with prefix 'EW'.

Fixed bug that showed itself in the line color with plots with 3 or more
lines.

Changed debug message when reaching the end of memory in the VP2 to
something slightly less alarming.

1.13.1 03/25/12

Added finer control over the line plots. Can now add optional markers. The
marker_type can be 'none' (the default), 'cross', 'box', 'circle', or 'x'.
Also, line_type can now either be 'solid' (the default) or 'none' (for
scatter plots). Same day I'll add 'dashed', but not now. :-)

Conditionally imports sqlite3. If it does not support the "with" statement,
then imports pysqlite2 as sqlite3.

1.13.0 03/13/12

The binding to the SQL database to be used now happens much later when
running reports. This allows more than one database to be used when running
a report. Extra databases can be specified in the option list for a report.
I use this to display broadband bandwidth information, which was collected
by a separate program. Email me for details on how to do this. Introducing
this feature changed the signature of a few functions. See the upgrade
guide for details.

1.12.4 02/13/12

User Alf Høgemark found an error in the encoding of solar data for CWOP
and sent me a fix. Thanks, Alf!

Now always uses "import sqlite3", resulting in using the version of
pysqlite that comes with Python. This means the install instructions have
been simplified.

Now doesn't choke when using the (rare) Python version of NameMapper used
by Cheetah.

1.12.3 02/09/12

Added start script for FreeBSD, courtesy of user Fabian Abplanalp. Thanks,
Fabian!

Added the ability to respond to a "status" query to the Debian startup
script.

RESTful posts can now recover from more HTTP errors.

Station serial port can now recover from a SerialException error (usually
caused when there is a process competing for the serial port).

Continue to fiddle with the retry logic when reading LOOP data.

1.12.2 01/18/12

Added check for FTP error code '521' to the list of possibilities if a
directory already exists. Thanks to user Clyde!

More complete information when unable to load a module file. Thanks, Jason!

Added a few new unit types to the list of possible target units when using
explicit conversion. Thanks, Antonio!

Discovered and fixed problem caused by the Davis docs giving the wrong
"resend" code (should be decimal 21, not hex 21).

Improved robustness of VantagePro configuration utility.

Fixed problem where an exception gets thrown when changing VP archive
interval.

Simplified some of the logic in the VP2 driver.

1.12.1 11/03/11

Now corrects for rain bucket size if it is something other than the
standard 0.01 inch bucket.

1.12.0 10/29/11

Added the ability to change bucket type, rain year start, and barometer
calibration data in the console using the utility configure.py. Added
option "--info", which queries the console and returns information about
EEPROM settings. Changed configure.py so it can do hardware-specific
configurations, in anticipation of supporting hardware besides the Davis
series.

Reorganized the documentation.

1.11.0 10/06/11

Added support for the Davis WeatherLinkIP. Thanks, Peter Nock and Travis
Pickle!

Added support for older Rev A type archive records.

Added patch from user Dan Haller that sends UV and radiation data to the
WeatherUnderground if available. Thanks, Dan!

Added patch from user Marijn Vriens that allows fallback to the version of
pysqlite that comes with many versions of Python. Thanks, Marijn!

Now does garbage collection after an archive record is obtained and before
the main loop is restarted.

1.10.2 04/14/11

Added RA and declination for the Sun and Moon to the Daily Almanac. Equinox
and solstice are now displayed in chronological order. Same with new and
full moons.

Examples alarm.py and lowBattery.py now include more error checks, allow an
optional 'subject' line to the sent email, and allow a comma separated list
of recipients.

1.10.1 03/30/11

Substitutes US Units if a user does not specify anything (instead of
exception KeyError).

Almanac uses default temperature and pressure if they are 'None'.

Prettied up web page almanac data in the case where pyephem has not been
installed.

Fixed up malformed CSS script weewx.css.

1.10.0 03/29/11

Added extensive almanac information if the optional package 'pyephem' has
been installed

Added a weewx "favorite icon" favicon.ico that displays in your browser
toolbar.

Added a mobile formatted HTML page, courtesy of user Vince Skahan (thanks,
Vince!!).

Tags can now be ended with a unit type to convert to a new unit. For
example, say your pressure group ("group_pressure") has been set to show
inHg. The normal tag notation of "$day.barometer.avg" will show something
like "30.05 inHg". However, the tag "$day.barometer.avg.mbar" will show
"1017.5 mbar".

Added special tag "exists" to test whether an observation type exists.
Example "$year.foo.exists" will return False if there is no type "foo" in
the statistical database.

Added special tag "has_data" to test whether an observation type exists and
has a non-zero number of data points over the aggregation period. For
example, "$year.soilMoist1.has_data" will return "True" if soilMoist1 both
exists in the stats database and contains some data (meaning, you have the
hardware).

Y-axis plot labels (such as "°F") can now be overridden in the plot
configuration section of skin.conf by using option "y_label".

Added executable module "runreports.py" for running report generation only.

Added package "user", which can contain any user extensions. This package
will not get overridden in the upgrade process.

Added the ability to reconfigure the main database, i.e., add or drop data
types. Along the same line, statistical types can also be added or dropped.
Email me for details on how to do this.

Now makes all of the LOOP and archive data available to services. This
includes new keys:

 LOOP data: 'extraAlarm1' 'extraAlarm2' 'extraAlarm3' 'extraAlarm4'
'extraAlarm5' 'extraAlarm6' 'extraAlarm7' 'extraAlarm8' 'forecastIcon'
'forecastRule' 'insideAlarm' 'outsideAlarm1' 'outsideAlarm2' 'rainAlarm'
'soilLeafAlarm1' 'soilLeafAlarm2' 'soilLeafAlarm3' 'soilLeafAlarm4'
'sunrise' 'sunset'

 Archive data: 'forecastRule' 'highOutTemp' 'highRadiation' 'highUV'
'lowOutTemp'

Started a more formal test suite. There are now tests for the report
generators. These are not included in the normal distribution, but can be
retrieved from SourceForge via svn.

1.9.3 02/04/11

Now correctly decodes temperatures from LOOP packets as signed shorts
(rather than unsigned).

Now does a CRC check on LOOP data.

Changed VantagePro.accumulateLoop to make it slightly more robust.

1.9.2 11/20/10

Now catches exception of type OverflowError when calculating celsius
dewpoint. (Despite the documentation indicating otherwise, math.log() can
still throw an OverflowError)

Fixed bug that causes crash in VantagePro.accumulateLoop() during fall DST
transition in certain situations.

VP2 does not store records during the one hour fall DST transition.
Improved logic in dealing with this.

Changed install so that it backs up the ./bin subdirectory, then overwrites
the old one. Also, does not install the ./skins subdirectory at all if one
already exists (thus preserving any user customization).

1.9.1 09/09/10

Now catches exceptions of type httplib.BadStatusLine when doing RESTful
posts.

Added an extra decimal point of precision to dew point reports to the
Weather Underground and PWS.

1.9.0 07/04/10

Added a new service, StdQC, that offers a rudimentary data check.

Corrected error in rain year total if rain year does not start in January.

Moved option max_drift (the max amount of clock drift to tolerate) to
section [Station].

Added check for a bad storm start time.

Added checks for bad dateTime.

Simplified VantagePro module.

1.8.4 06/06/10

Fixed problem that shows itself if weewx starts up at precisely the
beginning of an archive interval. Symptom is max recursion depth exceeded.

Units for UV in LOOP records corrected. Also, introduced new group for UV,
group_uv_index. Thanks to user A. Burriel for this fix!

1.8.3 05/20/10

Problem with configuring archive interval found and fixed by user A.
Burriel (thanks, Antonio!)

1.8.2 05/09/10

Added check to skip calibration for a type that doesn't exist in LOOP or
archive records. This allows windSpeed and windGust to be calibrated
separately.

1.8.1 05/01/10

Ported to Cheetah V2.4.X

1.8.0 04/28/10

Added CWOP support.

Storage of LOOP and archive data into the SQL databases is now just another
service, StdArchive.

Added a calibration service, StdCalibrate, that can correct LOOP and
archive data.

Average console battery voltage is now calculated from LOOP data, and saved
to the archive as 'consBatteryVoltage'.

Transmitter battery status is now ORd together from LOOP data, and saved to
the archive as 'txBatteryStatus'.

Added stack tracebacks for unrecoverable exceptions.

Added a wrapper to the serial port in the VantagePro code. When used in a
Python "with" statement, it automatically releases the serial port if an
exception happens, allowing a more orderly shutdown.

Offered some hints in the documentation on how to automount your VP2 when
using a USB connection.

Corrected error in units. getTargetType() that showed itself with when the
console memory was freshly cleared, then tried to graph something
immediately.

1.7.0 04/15/10

Big update.

Reports now use skins for their "look or feel." Options specific to the
presentation layer have been moved out of the weewx configuration file
'weewx.conf' to a skin configuration file, 'skin.conf'. Other options have
remained behind.

Because the configuration file weewx.conf was split, the installation
script setup.py will NOT merge your old configuration file into the new
one. You will have to reedit weewx.conf to put in your customizations.

FTP is treated as just another report, albeit with an unusual generator.
You can have multiple FTP sessions, each to a different server, or
uploading to or from a different area.

Rewrote the FTP upload package so that it allows more than one FTP session
to be active in the same local directory. This version also does fewer hits
on the server, so it is significantly faster.

The configuration files weewx.conf and skin.conf now expect UTF-8
characters throughout.

The encoding for reports generated from templates can be chosen. By
default, the day, week, month, and year HTML files are encoded using HTML
entities; the NOAA reports encoded using 'strict ascii.' Optionally,
reports can be encoded using UTF-8.

Revamped the template formatting. No longer use class ModelView. Went to a
simpler system built around classes ValueHelper and UnitInfo.

Optional formatting was added to all tags in the templates. There are now
optional endings: 'string': Use specified string for None value.
'formatted': No label. 'format': Format using specified string format.
'nolabel': Format using specified string format; no label. 'raw': return
the underlying data with no string formatting or label.

For the index, week, month, and year template files, added conditional to
not include ISS extended types (UV, radiation, ET) unless they exist.

Added an RSS feed.

Added support for PWSweather.com

Both WeatherUnderground and PWSweather posts are now retried up to 3 times
before giving up.

Now offer a section 'Extras' in the skin configuration file for including
tags added by the user. As an example, the tag radar_url has been moved
into here.

Data files used in reports (such as weewx.css) are copied over to the HTML
directory on program startup.

Included an example of a low-battery alarm.

Rearranged distribution directory structure so that it matches the install
directory structure.

Moved base temperature for heating and cooling degree days into skin.conf.
They now also require a unit.

Now require unit to be specified for 'altitude'.

1.5.0 03/07/10

Added support for other units besides the U.S. Customary. Plots and HTML
reports can be prepared using any arbitrary combination of units. For
example, pressure could be in millibars, while everything else is in U.S.
Customary.

Because the configuration file weewx.conf changed significantly, the
installation script setup.py will NOT merge your old configuration file
into the new one. You will have to reedit weewx.conf to put in your
customizations.

Added an exception handler for exception OSError, which is typically thrown
when another piece of software attempts to access the same device port.
Weewx catches the exception, waits 10 seconds, then starts again from the
top.

1.4.0 02/22/10

Changed the architecture of stats.py to one that uses very late binding.
The SQL statements are not run until template evaluation. This reduces the
amount of memory required (by about 1/2), reduces memory fragmentation, as
well as greatly simplifying the code (file stats.py shed over 150 lines of
non-test code). Execution time is slightly slower for NOAA file generation,
slightly faster for HTML file generation, the same for image generation,
although your actual results will depend on your disk speed.

Now possible to tell weewx to reread the configuration file without
stopping it. Send signal HUP to the process.

Added option week_start, for specifying which day a calendar week starts
on. Default is 6 (Sunday).

Fixed reporting bug when the reporting time falls on a calendar month or
year boundary.

1.3.4 02/08/10

Fixed problem when plotting data where all data points are bad (None).

1.3.3 01/10/10

Fixed reporting bug that shows itself if rain year does not start in
January.

1.3.2 12/26/09

LOOP data added to stats database.

1.3.1 12/22/09

Added a call to syslog.openlog() that inadvertently got left out when
switching to the engine driven architecture.

1.3.0 12/21/09

Moved to a very different architecture to drive weewx. Consists of an
engine, that manages a list of 'services.' At key events, each service is
given a chance to participate. Services are easy to add, to allow easy
customization. An example is offered of an 'alarm' service.

Checking the clock of the weather station for drift is now a service, so
the option clock_check was moved from the station specific [VantagePro]
section to the more general [Station] section.

Added an example service 'MyAlarm', which sends out an email should the
outside temperature drop below 40 degrees.

In a similar manner, all generated files, images, and reports are the
product of a report engine, which can run any number of reports. New
reports are easily added.

Moved the compass rose used in progressive vector plots into the interior
of the plot.

Install now deletes public_html/#upstream.last, thus forcing all files to
be uploaded to the web server at the next opportunity.

1.2.0 11/22/09

Added progressive vector plots for wind data.

Improved axis scaling. The automatic axis scaling routine now does a better
job for ranges less than 1.0. The user can also hardwire in min and max
values, as well as specify a minimum increment, through parameter 'yscale'
in section [Images] in the configuration file.

Now allows the same SQL type to be used more than once in a plot. This
allows, say, instantaneous and average wind speed to be shown in the same
plot.

Rain year is now parameterized in file templates/year.tmpl (instead of
being hardwired in).

Now does LOOP caching by default.

When doing backfilling to the stats database, configure now creates the
stats database if it doesn't already exist.

setup.py now more robust to upgrading the FTP and Wunderground sections

1.1.0 11/14/09

Added the ability to cache LOOP data. This can dramatically reduce the
number of writes to the stats database, reducing wear on solid-state disk
stores.

Introduced module weewx.mainloop. Introduced class weewx.mainloop.MainLoop
This class offers many opportunities to customize weewx through
subclassing, then overriding an appropriate member function.

Refactored module weewx.wunderground so it more closely resembles the
(better) logic in wunderfixer.

setup.py no longer installs a daemon startup script to /etc/init.d. It must
now be done by hand.

setup.py now uses the 'home' value in setup.cfg to set WEEWX_ROOT in
weewx.conf and in the daemon start up scripts

Now uses FTP passive mode by default.

1.0.1 11/09/09

Fixed bug that prevented backfilling the stats database after modifying the
main archive.

1.0.0 10/26/09

Took the module weewx.factory back out, as it was too complicated and hard
to understand.

Added support for generating NOAA monthly and yearly reports. Completely
rewrote the filegenerator.py module, to allow easy subclassing and
specialization.

Completely rewrote the stats.py module. All aggregate quantities are now
calculated dynamically.

Labels for HTML generation are now held separately from labels used for
image generation. This allows entities such as '&deg;' to be used for the
former.

LOOP mode now requests only 200 LOOP records (instead of the old 2000). It
then renews the request should it run out. This was to get around an
(undocumented) limitation in the VP2 that limits the number of LOOP records
that can be requested to something like 220. This was a problem when
supporting VP2s that use long archive intervals.

Cut down the amount of computing that went on before the processing thread
was spawned, thus allowing the main thread to get back into LOOP mode more
quickly.

Added type 'rainRate' to the types decoded from a Davis archive record. For
some reason it was left out.

Added retries when doing FTP uploads. It will now attempt the upload
several times before giving up.

Much more extensive DEBUG analysis.

Nipped and tucked here and there, trying to simplify.

0.6.5 10/11/09

Ported to Cheetah V2.2.X. Mostly, this is making sure that all strings that
cannot be converted with the 'ascii' codec are converted to Unicode first
before feeding to Cheetah.

0.6.4 09/22/09

Fixed an error in the calculation of heat index.

0.6.3 08/25/09

FTP transfers now default to ACTIVE mode, but a configuration file option
allows PASSIVE mode. This was necessary to support Microsoft FTP servers.

0.6.2 08/01/09

Exception handling in weewx/ftpdata.py used socket.error but failed to
declare it. Added 'import socket' to fix.

Added more complete check for unused pages in weewx/VantagePro.py. Now the
entire record must be filled with 0xff, not just the time field. This fixes
a bug where certain time stamps could look like unused records.

0.6.1 06/22/09

Fixed minor ftp bug.

0.6.0 05/20/09

Changed the file, imaging, ftping functions into objects, so they can be
more easily specialized by the user.

Introduced a StationData object.

Introduced module weewx.factory that produces these things, so the user has
a place to inject his/her new types.

0.5.1 05/13/09

1. Weather Underground thread now run as daemon thread, allowing the
program to exit even if it is running.

2. WU queue now hold an instance of archive and the time to be published,
rather than a record. This allows dailyrain to be published as well.

3. WU date is now given in the format "2009-05-13+12%3A35%3A00" rather than
"2009-05-13 12:35:00". Seems to be more reliable. But, maybe I'm imagining
things...
<|MERGE_RESOLUTION|>--- conflicted
+++ resolved
@@ -86,14 +86,12 @@
 Fixed bug that causes plots to fail when both min and max are zero.
 Fixes issue #463.
 
-<<<<<<< HEAD
+Fixed problem with sqlite driver that can lead to memory growth.
+See PR #467. Thanks to user Rich Bell!
+
 Fixed bug that caused windrun to be calculated wrongly under METRICWX
 unit system. Fixes issue #452.
 
-=======
-Fixed problem with sqlite driver that can lead to memory growth.
-See PR #467. Thanks to user Rich Bell!
->>>>>>> 23432b43
 
 
 3.9.2 07/14/2019
