<!DOCTYPE html PUBLIC "-//W3C//DTD XHTML 1.0 Transitional//EN""http://www.w3.org/TR/xhtml1/DTD/xhtml1-transitional.dtd">
<html xmlns="http://www.w3.org/1999/xhtml">
<head>
    <meta content="en-us" http-equiv="Content-Language"/>
    <meta content="text/html; charset=utf-8" http-equiv="Content-Type"/>
    <title>weewx: Customization Guide</title>
    <link href="css/ui-lightness/jquery-ui-1.10.4.custom.min.css" rel="stylesheet"/>
    <link href="css/jquery.tocify.css" rel="stylesheet"/>
    <link href="css/weewx_docs.css" rel="stylesheet"/>
    <script type="text/javascript" src="js/jquery-1.11.1.min.js"></script>
    <script type="text/javascript" src="js/jquery-ui-1.10.4.custom.min.js"></script>
    <script type="text/javascript" src="js/jquery.tocify-1.9.0.min.js"></script>
    <script type="text/javascript" src="js/weewx.js"></script>
    <script type="text/javascript" >
        $(function () {
            var level = get_default_level();
            create_toc_control(level);
            generate_toc(level);
        });

        $(window).scroll(function () {
            $('#toc_controls').css({
                'left': 8 - $(this).scrollLeft()
            });
            $('#toc').css({
                'left': 8 - $(this).scrollLeft()
            });
        });
    </script>
</head>
<body>

<div id="toc_parent">
    <div id="toc_controls">
    </div>
    <div id="toc">
      <!-- The table of contents will get injected here -->
    </div>
</div>

<div id="technical_content">

    <a href='http://weewx.com'>
        <img src='images/logo-weewx.png' class='logo' align='right' alt="weewx logo"/>
    </a>

    <h1 class="title">Customizing weewx<br/>
      <span class="version">
Version: 3.2.0b1
      </span>
    </h1>

    <h1 id="introduction">Introduction</h1>

    <p>
        This document covers the customization of <span class="code">weewx</span>.
        It assumes that you have read, and are reasonably familiar with,
        the <a href="usersguide.htm">Users Guide</a>.
    </p>

    <p>It starts with an overview of the architecture of weewx. If you are
        only interested in customizing the generated reports you can probably
        skip the overview and proceed directly to the section
        <em><a href="#standard_skin">The Standard <span class="code">skin.conf</span></a></em>. With this approach you
        can easily add new plot images, change the titles of images, change the
        units used in the reports, and so on. </p>

    <p>However, if your goal is a specialized application, such as adding
        alarms, RSS feeds, etc., then it would be worth your while to read about
        the internal architecture and how to customize it. </p>

    <p>Most of the guide will cover any weather hardware, but the exact data
        types are specific to the Davis Vantage series. Unless you are using an
        unusual type you are unlikely to run into trouble. </p>

    <p class="warning"><strong>Warning!</strong><br/>
        <span class="code">weewx</span> is still an experimental system and, as
        such, its internal design is subject to change. Future upgrades may
        break any customizations you have done, particularly if they involve
        the API (skin customizations tend to be more stable). </p>

    <h2>Where to put customizations</h2>

    <p>For configuration changes, simply modify the
        <span class="code">weewx</span> configuration file
        <span class="code">weewx.conf</span>, and possibly modify the
        skin configuration file <span class="code">skin.conf</span> as
        described later in this document. These files and template files
        in the <span class='code'>skins</span> directory will be preserved
        when you upgrade.</p>

    <p>Other customizations require new Python code or modifications of
        example code. Where should you put the code? If you simply modify
        the examples in place, then your changes will be overwritten the
        next time you do an upgrade.</p>

    <p>A better idea is to put the code in the
        <span class="code">user</span>, directory. For example,
        copy example code from the
        <span class="code">examples</span> directory to the
        <span class="code">user</span> directory, then modify it
        there. If your modification does not contain much code,
        consider putting it in the
        file <span class="code">extensions.py</span> in the
        <span class="code">user</span> directory. Because
        the <span class="code">user</span> directory is preserved
        through upgrades, you won't have to redo any changes you might
        have made.</p>

    <h2>Overview of the weewx architecture</h2>

    <p>At a high-level, <span class="code">weewx</span> consists of an engine
        class called <span class="code">StdEngine</span>. It is responsible for
        loading <em>services</em>, then arranging for them to be called when
        key events occur, such as the arrival of LOOP data. The default install
        of <span class="code">weewx</span> includes the following services: </p>
    <table id='default_services' class="indent" summary="Overview of the weewx architecture">
        <caption>The standard weewx services</caption>
        <tbody>
        <tr class="first_row">
            <td>Service</td>
            <td>Function</td>
        </tr>
        <tr>
            <td class="code first_col">weewx.engine.StdTimeSynch</td>
            <td>Arrange to have the clock on the station synchronized at regular
                intervals.
            </td>
        </tr>
        <tr>
            <td class="code first_col">weewx.engine.StdConvert</td>
            <td>Converts the units of the input to a target unit system (such as
                US or Metric).
            </td>
        </tr>
        <tr>
            <td class="code first_col">weewx.engine.StdCalibrate</td>
            <td>Adjust new LOOP and archive packets using calibration
                expressions.
            </td>
        </tr>
        <tr>
            <td class="code first_col">weewx.engine.StdQC</td>
            <td>Check quality of incoming data, making sure values fall within a
                specified range.
            </td>
        </tr>
        <tr>
            <td class="code first_col">weewx.wxservices.StdWXCalculate</td>
            <td>Calculate any missing, derived weather observation types, such a dewpoint,
                windchill, or altimeter-corrected pressure.
            </td>
        </tr>
        <tr>
            <td class="code first_col">weewx.engine.StdArchive</td>
            <td>Archive any new data to the SQL databases.</td>
        </tr>
        <tr>
            <td class="code first_col">weewx.restx.StdStationRegistry<br/>
                weewx.restx.StdWunderground<br/>
                weewx.restx.StdPWSweather<br/>
                weewx.restx.StdCWOP<br/>
                weewx.restx.StdWOW<br/>weewx.restx.StdAWEKAS
            </td>
            <td>Various <a href="http://en.wikipedia.org/wiki/Representational_State_Transfer">
                RESTful services</a> (simple stateless client-server protocols),
                such as the Weather Underground, CWOP, etc. Each launches its own, independent
                thread, which manages the post.
            </td>
        </tr>
        <tr>
            <td class="code first_col">weewx.engine.StdPrint</td>
            <td>Print out new LOOP and archive packets on the console.</td>
        </tr>
        <tr>
            <td class="code first_col">weewx.engine.StdReport</td>
            <td>Launch a new thread to do report processing after a new archive
                record arrives. Reports do things such as generate HTML files,
                generate images, or FTP/rsync files to a web server. New reports
                can be added easily by the user.
            </td>
        </tr>
        </tbody>
    </table>
    <p>It is easy to extend old services or to add new ones. The source
        distribution includes an example new service called <span class="code">MyAlarm</span>,
        which sends an email when an arbitrary expression evaluates <span class="code">True</span>.
        These advanced topics are covered later in the section <em><a href="#service_engine">Customizing
            the weewx service engine</a></em>. </p>


    <h2>The standard reporting service, <span class="code">StdReport</span></h2>

    <p>For the moment, let us focus on the last service, <span class="code">weewx.engine.StdReport</span>,
        the standard service for creating reports. This will be what most users
        will want to customize, even if it means just changing a few options. </p>

    <h3>Reports</h3>

    <p>The Standard Report Service runs zero or more <em>Reports</em>. The
        specific reports which get run are set in the configuration file <span
                class="code">weewx.conf</span>, in section <span class="code">[StdReport]</span>.
    </p>

    <p>The default distribution of <span class="code">weewx</span> includes
        three reports: </p>
    <table class="indent" summary="Standard reports included in weewx">
        <tbody>
        <tr class="first_row">
            <td>Report</td>
            <td>Default functionality</td>
        </tr>
        <tr>
            <td class="code first_col">StandardReport</td>
            <td>Generates day, week, month and year "to-date" summaries in HTML,
                as well as the plot images to go along with them. Also generates
                NOAA monthly and yearly summaries.
            </td>
        </tr>
        <tr>
            <td class="code first_col">FTP</td>
            <td>Arranges to upload everything in the
                <span class="symcode">HTML_ROOT</span>
                directory up to a remote webserver.
            </td>
        </tr>
        <tr>
            <td class="code first_col">RSYNC</td>
            <td>Like FTP, but uses rsync for transferring files to a remote
                webserver.
            </td>
        </tr>
        </tbody>
    </table>
    <p>Note that the FTP and RSYNC "reports" are a funny kind of report in
        that it they do not actually generate anything. Instead, they use the
        reporting service engine to arrange for things to be transferred to a
        remote server. </p>

    <h3>Skins</h3>

    <p>Each report has a <em>skin</em> associated with it. For most reports,
        the relationship with the skin is an obvious one: it contains the
        templates, any auxiliary files such as background GIFs or CSS style
        sheets, and a <em>skin configuration file</em>, <span class="code">skin.conf</span>.
        If you will, the skin controls the <em>look and feel </em>of the
        report. Note that more than one report can use the same skin. For
        example, you might want to run a report that uses US Customary units,
        then run another report against the same skin, but using metric units
        and put the results in a different place. All this is possible by either
        overriding configuration options in the <span class="code">weewx</span>
        configuration file <span class="code">weewx.conf</span> or the skin
        configuration file <span class="code">skin.conf</span>. </p>

    <p>Like all reports, the FTP and RSYNC "Reports" also use a skin, and
        include a skin configuration file, although they are quite minimal.</p>

    <p>Skins live in their own directory called
        <span class='code'>skins</span> and referred to as
        <a href="#" id="skin-root-description-target">
            <span class="symcode">SKIN_ROOT</span></a>.
    </p>

    <div id="skin-root-description" title="SKIN_ROOT" style="display:none">
        <p>The symbol <span class='code'>SKIN_ROOT</span> is a symbolic name
            to the location of the directory where
            your skins are located. It is not to be taken literally. Consult the
            <a href="usersguide.htm#dir-layout-table">directory layout table</a>
            in the User's Guide for its exact location, dependent on how you
            installed weewx and what operating system you are using</p></div>
    <script type="text/javascript">
        $("#skin-root-description-target").click(
                function () {
                    $("#skin-root-description").dialog({
                        position: {
                            my: "left top",
                            at: "right bottom",
                            of: "#skin-root-description-target"
                        }
                    });
                    return false; // Insures that the "link" isn't followed
                });
    </script>

    <h3>Generators</h3>

    <p>
        To create their output, skins rely on one or more <em>Generators</em>,
        which are what do the actual work, such as creating HTML
        files or plot images. Generators can also copy files around or
        FTP/rsync them to remote locations. The default install of <span
            class="code">weewx</span> includes the following generators:
    </p>
    <table class="indent" summary="Generators included in weewx">
        <tbody>
        <tr class="first_row">
            <td>Generator</td>
            <td>Function</td>
        </tr>
        <tr>
            <td class="code first_col">weewx.cheetahgenerator.CheetahGenerator</td>
            <td>Generates files from templates, using the Cheetah template engine. Used to generate HTML and text
                files.
            </td>
        </tr>
        <tr>
            <td class="code first_col">weewx.imagegenerator.ImageGenerator</td>
            <td>Generates graph plots.</td>
        </tr>
        <tr>
            <td class="code first_col">weewx.reportengine.FtpGenerator</td>
            <td>Uploads data to a remote server using FTP.</td>
        </tr>
        <tr>
            <td class="code first_col">weewx.reportengine.RsyncGenerator</td>
            <td>Uploads data to a remote server using rsync.</td>
        </tr>
        <tr>
            <td class="code first_col">weewx.reportengine.CopyGenerator</td>
            <td>Copies files locally.</td>
        </tr>
        </tbody>
    </table>
    <p>Note that the three generators <span class="code">FtpGenerator</span>,
        <span class="code">RsyncGenerator</span>, and <span class="code">CopyGenerator</span>
        do not actually generate anything having to do with the presentation
        layer. Instead, they just move files around. </p>

    <p>Which generators are to be run for a given skin is specified in the
        skin's configuration file <span class="code">skin.conf</span>, in
        section <a href="#generators_section"><span class="code">[Generators]</span></a>.</p>

    <h3>Templates</h3>

    <p>
        A template is a text file that is processed by a <em>template engine</em>
        to create a new file. <span class="code">Weewx</span>
        uses the <a href="http://www.cheetahtemplate.org">Cheetah</a>
        template engine. The generator <span class="code">weewx.cheetahgenerator.CheetahGenerator</span>
        is responsible for running Cheetah at appropriate times.
    </p>

    <p>A template may be used to generate HTML, XML, CSV,
        Javascript, or any other type of text file. A template typically
        contains variables that are replaced when creating the new file.
        Templates may also contain simple programming logic.</p>

    <p>
        Each template file lives in the skin directory of the skin that
        uses it. By convention, a template file ends with the <span
            class="code">.tmpl</span> extension.
    </p>

    <h2 id="wee_reports">The tool wee_reports</h2>

    <p>If you make changes, how do you know what the results will look like?
        You could just run weewx and wait until the next reporting cycle kicks
        off but, depending on your archive interval, that could be a 30 minute
        wait or more.</p>

    <p>The tool <span class="code">wee_reports</span> allows you to run a
        report whenever you like. To use it, just run it from a command line,
        with the location of your configuration file
        <span class="code">weewx.conf</span> as the first argument. Optionally,
        if you include a unix epoch timestamp as a second argument, then the
        report will use that as the "Current" time; otherwise, the time of the
        last record in the archive database will be used. Here is an example,
        using 1 May 2014 00:00 PDT as the "Current" time.</p>
    <pre class="tty"><span class="cmd">wee_reports weewx.conf 1398927600</span></pre>

    <h2>The database</h2>

    <p>
        <span class='code'>Weewx</span> uses a single database to store and retrieve the records it needs.
        It can be implemented by using either
        <a href="http://www.sqlite.org/">SQLITE3</a>,
        an open-source, lightweight SQL database, or
        <a href="http://www.mysql.com/"> MySQL</a>, an open-source,
        full-featured database server.
    </p>

    <h3>Structure</h3>

    <p>
        Inside this database are several tables. The most important is the
        <em>archive table</em>, a big flat table, holding one record for each
        archive interval, keyed by <span class="code">dateTime</span>, the
        time at the end of the archive interval. It looks something like this:
    </p>
    <table class="indent" style="text-align:right">
        <caption>Structure of the <span class="code">archive</span> database table</caption>
        <tr class="code first_row">
            <td>dateTime</td>
            <td>usUnits</td>
            <td>interval</td>
            <td>barometer</td>
            <td>pressure</td>
            <td>altimeter</td>
            <td>inTemp</td>
            <td>outTemp</td>
            <td>inHumidity</td>
            <td>outHumidity</td>
            <td>windSpeed</td>
            <td>windDir</td>
            <td>windGust</td>
            <td>windGustDir</td>
            <td>rainRate</td>
            <td>...</td>
        </tr>

        <tr class="code">
            <td>1413937800</td>
            <td>1</td>
            <td>5</td>
            <td>29.938</td>
            <td><i>null</i></td>
            <td><i>null</i></td>
            <td>71.2</td>
            <td>56.0</td>
            <td>54.0</td>
            <td>78.0</td>
            <td>3.0</td>
            <td>270.0</td>
            <td>9.0</td>
            <td>270.0</td>
            <td>0.0</td>
        </tr>
        <tr class="code">
            <td>1413938100</td>
            <td>1</td>
            <td>5</td>
            <td>29.941</td>
            <td><i>null</i></td>
            <td><i>null</i></td>
            <td>71.2</td>
            <td>55.9</td>
            <td>54.0</td>
            <td>78.0</td>
            <td>2.0</td>
            <td>247.5</td>
            <td>5.0</td>
            <td>225.0</td>
            <td>0.0</td>
        </tr>
        <tr class="code">
            <td>...</td>
            <td></td>
            <td></td>
            <td></td>
            <td></td>
            <td></td>
            <td></td>
            <td></td>
            <td></td>
            <td></td>
            <td></td>
            <td></td>
            <td></td>
            <td></td>
            <td></td>
        </tr>
    </table>

    <p>The first three columns are <em>required.</em> Here's what they mean:</p>
    <table class="indent">
        <tr class="first_row">
            <td>Name</td>
            <td>Meaning</td>
        </tr>
        <tr>
            <td class="first_col"><span class="code">dateTime</span></td>
            <td>The time at the end of the archive interval in <a
                    href="http://en.wikipedia.org/wiki/Unix_time">unix epoch
                time</a>. This is the <em>primary key</em> in the database. It
                must be unique, and it cannot be null.
            </td>
        </tr>
        <tr>
            <td class="first_col"><span class="code">usUnits</span></td>
            <td>The unit system the record is in. It cannot be null. See the
                <em><a href="#units">Appendix: Units</a></em> for how these
                systems are encoded.
            </td>
        </tr>
        <tr>
            <td class="first_col"><span class="code">interval</span></td>
            <td>The length of the archive interval in <em>minutes</em>.
                It cannot be null.
            </td>
        </tr>
    </table>

    <p>
        In addition to the main archive table, there are a number of
        smaller tables inside the database, one for each observation type,
        that hold <em>daily summaries</em> of the type. For example, the
        minimum and maximum value seen during the day, and at what time.
        These tables have names such as <span class="code">archive_day_outTemp</span>
        or <span class="code">archive_day_barometer</span>. Their existence
        is generally transparent to the user.
    </p>

    <h3 id="binding_names">Binding names</h3>

    <p>
        While most users will only need the one weather database that comes with <span
            class="code">weewx</span>, the reporting engine allows you to use
        multiple databases in the same report. For example, if you have installed
        the <a href="https://sourceforge.net/p/weewx/wiki/monitor/"><span
            class="code">cmon</span></a> computer monitoring package, which uses its own
        database, you may want to include some statistics or graphs about your
        server in your reports, using that database.
    </p>

    <p>
        An additional complication is that <span class="code">weewx</span> can use
        more than one database implementation: SQLite or MySQL. Making
        users specify in the templates not only which database to use,
        but also which implementation, would be unreasonable.
    </p>

    <p>
        The solution, like so many other problems in computer science, is to introduce
        another level of indirection, a <em>database binding</em>. Rather than
        specify which database to use, you specify which <em>binding</em> to use.
        Bindings do not change with the database implementation, so, for example,
        you know that <span class="code">wx_binding</span> will always point to
        the weather database. Bindings are listed in section <a
            href="usersguide.htm#DataBindings"><span class="code">[DataBindings]</span></a>
        in <span class="code">weewx.conf</span>.
    </p>

    <p>
        The standard weather database binding that <span class="code">weewx</span>
        uses is <span class="code">wx_binding</span>. This is the binding that you
        will be using most of the time and, indeed, it is the default. You rarely
        have to specify it explicitly.
    </p>

    <h3>Programming interface</h3>

    <p><span class='code'>weewx</span> includes a module called
        <span class='code'>weedb</span> that provides a single interface for
        many of the differences between database implementations such as SQLite
        and MySQL. However, it is not uncommon to make direct SQL queries
        within services or search list extensions. In such cases, the SQL
        should be generic so that it will work with every type of database.</p>

    <p>The database manager class provides methods to create, open, and
        query a database. These are the canonical forms for obtaining a
        database manager.</p>

    <p>If you are opening a database from within a weewx service:</p>
    <pre class='tty'>db_manager = self.engine.db_binder.get_manager(data_binding='name_of_binding', initialize=True)

# Sample query:
db_manager.getSql("SELECT SUM(rain) FROM %s "\
    "WHERE dateTime&gt;? AND dateTime&lt;=?" % db_manager.table_name, (start_ts, stop_ts))</pre>
    <p>If you are opening a database from within a weewx search list extension, you
        will be passed in a function <span class="code">db_lookup()</span> as a parameter, which can
        be used to bind to a database. By default, it returns a manager
        bound to <span class="code">wx_binding</span>:</p>
    <pre class='tty'>wx_manager    = db_lookup()                                    # Get default binding
other_manager = db_lookup(data_binding='some_other_binding')   # Get an explicit binding

# Sample queries:
wx_manager.getSql("SELECT SUM(rain) FROM %s "\
    "WHERE dateTime&gt;? AND dateTime&lt;=?" % wx_manager.table_name, (start_ts, stop_ts))
other_manager.getSql("SELECT SUM(power) FROM %s"\
    "WHERE dateTime&gt;? AND dateTime&lt;=?" % other_manager.table_name, (start_ts, stop_ts))</pre>
    <p>If opening a database from somewhere other than a service, and there
        is no <span class="code">DBBinder</span> available:</p>
    <pre class='tty'>db_manager = weewx.manager.open_manager_with_config(config_dict, data_binding='name_of_binding')

# Sample query:
db_manager.getSql("SELECT SUM(rain) FROM %s "\
    "WHERE dateTime&gt;? AND dateTime&lt;=?" % db_manager.table_name, (start_ts, stop_ts))</pre>
    <p>The <span class="code">DBBinder</span> caches managers, and thus database connections. It cannot
        be shared between threads.</p>

    <h2>Units</h2>

    <p>The unit architecture in <span class='code'>weewx</span> is designed to
        make basic unit conversions and display of units easy. It is not
        designed to provide dimensional analysis, arbitrary conversions, and
        indications of compatibility.</p>

    <p>The <em>driver</em> reads observations from an instrument and converts
        them, as necessary, into a standard set of units. The actual units
        used by each instrument vary widely; some instruments use Metric
        units, others use US Customary units, and many use a mixture. The
        driver ensures that the units are consistent for storage in the
        <span class='code'>weewx</span> database. By default, and to maintain
        compatibility with <span class='code'>wview</span>, the database
        units are US Customary.</p>

    <p>Much of the <span class='code'>weewx</span> unit architecture is focused
        on presenting data with the appropriate units. Although the units of the
        data in the database are US Customary, they can be displayed in any
        combination of unit systems.</p>

    <p>Each <em>observation type</em> such as <span class='code'>outTemp</span>
        or <span class='code'>pressure</span> may be associated with a
        <em>unit group</em> such as <span class='code'>group_temperature</span> or
        <span class='code'>group_pressure</span>. Each
        unit group is associated with a <em>unit type</em> such
        as <span class='code'>degree_F</span> or
        <span class='code'>mbar</span>. The
        <a href="#customizing_templates">template system</a>
        uses this architecture to display the names of units and to convert
        observations from one unit to another.</p>

    <p>With this architecture one can easily create reports with, say, wind
        measured in knots, rain measured in mm, and temperatures in degree
        Celsius. Or one can create a single set of templates, but display
        data in different unit systems with only a few stanzas in a configuration
        file.</p>

    <h1 id="customizing_reports">Customizing reports</h1>

    <p>This section discusses the two general strategies for customizing
        reports: by changing options in one or more configuration file, or by
        changing the template files. The former is generally easier, but
        occasionally the latter is necessary. </p>

    <h2>Changing options</h2>

    <p>Changing an option means either modifying the main configuration file
        <span class="code">weewx.conf</span>, or the skin configuration file
        <span class="code">skin.conf</span>.</p>

    <p>Each skin will have a <span class="code">skin.conf</span> that defines
        its default configuration. The examples in this guide refer to the
        standard skin that comes with the distribution.</p>

    <h3>
        Changing options in <span class="code">skin.conf</span>
    </h3>

    <p>
        With this approach, edit the skin configuration file with a text
        editor. Changes made in this way will be used by <span
            class="code">weewx</span> the next time it generates reports,
        which is typically the next archive interval; there is no need to
        restart <span class="code">weewx</span> to see the results of the
        changes.
    </p>

    <p>
        For the standard skin that comes with <span class="code">weewx</span>,
        the file is <span class="code">skins/Standard/skin.conf</span>.
        It includes many, many options that can be changed. For a complete list,
        see the section <em><a href="#standard_skin">The Standard <span class="code">skin.conf</span></a></em>.
    </p>

    <p>
        For example, suppose you wish to use metric units in the
        presentation layer, instead of the default US Customary Units. The
        section that controls units is <span class="code">[Units][[Groups]]</span>.
        It looks like this:
    </p>
    <pre class="tty">[Units]
    [[Groups]]
        group_altitude    = foot
        group_degree_day  = degree_F_day 
        group_direction   = degree_compass
        group_moisture    = centibar
        group_percent     = percent
        group_pressure    = inHg
        group_radiation   = watt_per_meter_squared
        group_rain        = inch
        group_rainrate    = inch_per_hour
        group_speed       = mile_per_hour
        group_speed2      = mile_per_hour2
        group_temperature = degree_F
        group_uv          = uv_index 
        group_volt        = volt</pre>
    <p>To use metric units, you would edit this section to read: </p>
      <pre class="tty">[Units]
    [[Groups]]
        <span class="highlight">group_altitude    = meter</span>
        <span class="highlight">group_degree_day  = degree_C_day</span>
        group_direction   = degree_compass
        group_moisture    = centibar
        group_percent     = percent
        <span class="highlight">group_pressure    = mbar</span>
        group_radiation   = watt_per_meter_squared
        <span class="highlight">group_rain        = mm</span>
        <span class="highlight">group_rainrate    = mm_per_hour</span>
        <span class="highlight">group_speed       = meter_per_second</span>
        <span class="highlight">group_speed2      = meter_per_second2</span>
        <span class="highlight">group_temperature = degree_C</span>
        group_uv          = uv_index 
        group_volt        = volt</pre>
    <p>The options that were changed have been <span class="highlight">&nbsp;highlighted&nbsp;</span>.
        Details of the various unit options are given in the
        <em><a href="#units">Appendix: Units</a></em>.</p>

    <p>
        Other options are available, such as changing the text label for various
        observation types. For example, suppose your weather console is actually
        located in a barn, not indoors, and you want the plot for the temperature
        at the console to be labeled "Barn Temperature," rather than the default
        "Inside Temperature." This can be done by changing the <span class="code">inTemp</span>
        option located in section <a href="#Labels_Generic"><span class="code">[Labels][[Generic]]</span></a>
        from the default
    </p>
    <pre class="tty">[Units]
    [[Generic]]
        inTemp  = Inside Temperature
        outTemp = Outside Temperature
        ...</pre>
    <p>to: </p>
      <pre class="tty">[Units]
    [[Generic]]
        <span class="highlight">inTemp  = Barn Temperature</span>
        outTemp = Outside Temperature
        ...</pre>
    <h3>Overriding options in <span class="code">skin.conf</span> from <span
            class="code">weewx.conf</span></h3>

    <p>This approach is very similar, except that instead of changing the
        skin configuration file directly, you override its options by editing
        the main configuration file, <span class="code">weewx.conf</span>. The
        advantage of this approach is that you can use the same skin to produce
        several different output, each with separate options.</p>

    <p>With this approach, you must restart <span class="code">weewx</span>
        to see the effects of any changes.</p>

    <p>Revisiting our example, suppose you want two reports, one in US
        Customary, the other in Metric. The former will go in the directory
        <span class="symcode">HTML_ROOT</span>, the latter in a directory,
        <span class="symcode">HTML_ROOT</span><span class="code">/metric</span>.
        If you just simply modify <span class="code">skin.conf</span>, you can
        get one, but not both at the same time. Alternatively, you could create
        a whole new skin by copying all the files to a new skin directory
        then editing the new <span class="code">skin.conf</span>. The trouble
        with this approach is that you would then have <em>two</em> skins you
        would have to maintain. If you change something, you have to remember to
        change it in both places. </p>

    <p>But, there's a better approach: reuse the same skin, but override some
        of its options. Here is what your <span class="code">[StdReport]</span>
        section in <span class="code">weewx.conf</span> would look like: </p>
      <pre class="tty">[StdReport]
    #
    # This section specifies what reports, using which skins, are to be generated.
    #

    # Where the skins reside, relative to WEEWX_ROOT:
    SKIN_ROOT = skins

    # Where the generated reports should go, relative to WEEWX_ROOT:
    HTML_ROOT = public_html

    # This report will use US Customary Units
    [[USReport]]
        # It is based on the Standard skin
        skin = Standard

    # This report will use metric units:
    [[MetricReport]]
        # It is also based on the Standard skin:
        skin = Standard 
        # However, override where the results will go and put them in a directory:
        HTML_ROOT = public_html/metric
    
        # And override the options that were not in metric units
        [[[Units]]]
            [[[[Groups]]]]
                group_altitude    = meter
                group_pressure    = mbar
                group_rain        = mm
                group_rainrate    = mm_per_hour
                group_speed       = meter_per_second
                group_speed2      = meter_per_second2
                group_temperature = degree_C
</pre>
    <p>We have done two things different from the stock reports. First (1),
        we have renamed the first report from <span class="code">StandardReport</span> to
        <span class="code">USReport</span> for clarity; and second (2), we have
        introduced a new report <span class="code">MetricReport</span>, just
        like the first, except it puts its results in a different spot and uses
        different units. Both use the same skin, the <span class="code">Standard</span>
        skin.</p>

    <h2 id="customizing_templates">Customizing templates</h2>

    <p>If you cannot achieve the results you need by changing a configuration
        option, you may have to modify the templates that come with <span class="code">weewx</span>,
        or write your own. </p>

    <p>Template modifications are preserved across upgrades (indeed,
        everything in the <span class="code">skins</span> directory is
        preserved), so you don't have to worry about losing changes after an upgrade.</p>

    <p>Template generation is done using the <a href="http://www.cheetahtemplate.org/">Cheetah</a>
        templating engine. This is a very powerful engine, which essentially
        lets you have the full semantics of Python available in your templates.
        As this would make the templates incomprehensible to anyone but a Python
        programmer, <span class="code">weewx</span> adopts a very small subset
        of its power. </p>

    <h3>The dot code</h3>

    <p>The key construct is a 'dot' code, specifying what value you want. For
        example: </p>
      <pre class="tty">$month.outTemp.max
$month.outTemp.maxtime
$current.outTemp</pre>
    <p>would code the max outside temperature for the month, the time it
        occurred, and the current outside temperature, respectively. So a
        template file that contains:</p>
      <pre class="tty">&lt;html&gt;
    &lt;head&gt;
        &lt;title&gt;Current conditions&lt;/title&gt;
    &lt;/head&gt;
    &lt;body&gt;
        &lt;p&gt;Current temperature = $current.outTemp&lt;/p&gt;
        &lt;p&gt;Max for the month is $month.outTemp.max, which occurred at $month.outTemp.maxtime&lt;/p&gt;
    &lt;/body&gt;
&lt;/html&gt;</pre>
    <p>would be all you need for a very simple HTML page that would display
        the text (assuming that the unit group for temperature is <span class="code">degree_F</span>):
    </p>

    <p class="example_output">Current temperature = 51.0°F <br/>
        Max for the month is 68.8°F, which occurred at 07-Oct-2009 15:15 </p>

    <p>The format that was used to format the temperature (<span class="code">51.0</span>)
        is specified in section <span class="code"><a href="#Units_StringFormats">[Units][[StringFormat]]</a></span>.
        The unit label <span class="code">°F</span> is from section <span class="code"><a
                href="#Units_Labels">[Units][[Labels]]</a></span>, while the time
        format is from <span class="code"><a href="#Units_TimeFormats">[Units][[TimeFormats]]</a></span>.
    </p>

    <p>As we saw above, the dot codes can be very simple: </p>
      <pre class="tty">## Output max outside temperature using an appropriate format and label:
$month.outTemp.max</pre>
    <p>Most of the time, the dot code will "do the right thing" and is all you
        will need. However, <span class="code">weewx</span> offers extensive
        customization of the generated output for specialized applications such
        as XML RSS feeds, or ridgidly formatted reports (such as the NOAA
        reports). This section specifies the various options available. </p>

    <p>There are two different versions of the dot code, depending on whether
        the data is "current", or an aggregation over time. However, both
        versions are similar.</p>

    <h3>Time period <span class="code">$current</span></h3>

    <p>Time period <span class="code">$current</span> represents a
        <em>current observation</em>. An example would be the current
        barometric pressure:
    </p>
    <pre class="tty">$current.barometer</pre>
    <p>The most general dot code for a "current" observation looks like: </p>
    <pre class="tty">$current($data_binding=<em>binding_name</em>).<em>obstype</em>[.<em>optional_unit_conversion</em>][.<em>optional_formatting</em>]</pre>
    <p>Where:</p>

    <p class="indent">
        <span class="code">binding_name</span> is a <em>binding name</em>
        to a database. An example would be <span class="code">wx_binding</span>.
        See the section <em><a href="#binding_names">Binding names</a></em>
        for more details.
    </p>

    <p class="indent">
        <span class="code">obstype</span> is an observation type, such as
        <span class="code">barometer</span>. See
        <em><a href="#archive_types">Appendix: Archive Types</a></em>
        for a table of observation types
        valid for time period <span class="code">current.</span>
    </p>

    <p class="indent">
        <span class="code">optional_unit_conversion</span> is an optional unit
        conversion tag. If provided, the results will be converted into the
        specified units, otherwise the default units specified in the skin
        configuration file (in section <span class="code">[Units][[Groups]]</span>)
        will be used. See the section
        <em><a href="#unit_conversion_options">Unit Conversion Options</a></em>.
    </p>

    <p class="indent">
        <span class="code">optional_formatting</span> is an optional
        formatting tag that controls how the value will appear. See the section
        <em><a href="#formatting_options">Formatting Options</a></em>.
    </p>

    <h3>Time period <span class="code">$latest</span></h3>

    <p>Time period <span class="code">$latest</span> is very similar
        to <span class="code">$current</span>, except that it uses
        the last available timestamp in a database. Usually,
        <span class="code">$current</span> and <span class="code">$latest</span> are the same,
        but if a data binding points to a remote database, they may not be. See
        the section <em><a href="#stupid_detail">Using multiple bindings</a></em>
        for an example where this happened.</p>

    <h3 id="general_aggregation_periods">Aggregation periods</h3>

    <p>A dot code such as</p>
    <pre class="tty">$week.rain.sum</pre>
    <p>represents an <em>aggregation over time</em>, using a certain <em>aggregation type</em>.
        In this example, the aggregation time is a week, and the aggregation type is summation.
        So, this tag represents the total rainfall over a week.
    </p>

    <p>The most general dot code for an aggregation over time looks like:</p>
    <pre class="tty">$<em>period</em>($data_binding=<em>binding_name</em>).<em>statstype</em>.<em>aggregation</em>[.<em>optional_unit_conversion</em>][.<em>optional_formatting</em>]</pre>
    <p>Where:</p>

    <p class="indent">
        <span class="code">period</span> is the time period over which
        the aggregation is to be done. Possible choices are listed in a table below.
    </p>

    <p class="indent">
        <span class="code">binding_name</span> is a <em>binding name</em>
        to a database. An example would be <span class="code">wx_binding</span>.
        See the section <em><a href="#binding_names">Binding names</a></em>
        for more details.
    </p>

    <p class="indent">
        <span class="code">statstype</span> is a <em>statistical type</em>. This
        is generally any observation type that appears in the database, as well
        as a few synthetic types (such as heating and cooling degree-days). Not
        all aggregations are supported for all types.
    </p>

    <p class="indent">
        <span class="code">aggregation</span> is an <em>aggregation type</em>.
        If you
        ask for <span class="code">$month.outTemp.avg</span> you are asking for
        the <em>average</em> outside temperature for the month. Possible
        aggregation types are given in
        <em><a href="#aggregation_types">Appendix: Aggregation types</a></em>.
    </p>

    <p class="indent">
        <span class="code">optional_unit_conversion</span> is an optional unit
        conversion tag. If provided, the results will be converted into the
        specified units, otherwise the default units specified in the skin
        configuration file (in section <span class="code">[Units][[Groups]]</span>)
        will be used. See the section
        <em><a href="#unit_conversion_options">Unit Conversion Options</a></em>.
    </p>

    <p class="indent">
        <span class="code">optional_formatting</span> is an optional
        formatting tag that controls how the value will appear. See the section
        <em><a href="#formatting_options">Formatting Options</a></em>.
    </p>

    <p>
        There are several different <em>aggregation periods</em> that can be used:
    </p>
    <table class="indent" style="width:80%">
        <tbody>
        <tr class="first_row">
            <td><em>Aggregation period</em></td>
            <td>Example</td>
            <td>Meaning</td>
        </tr>
        <tr>
            <td class="first_col code">$hours_ago($hours_ago=<i>h</i>)</td>
            <td class="code">$hours_ago($hours_ago=1).outTemp.avg</td>
            <td>The average temperature last hour (1 hour ago).</td>
        </tr>
        <tr>
            <td class="first_col code">$hour</td>
            <td class="code">$hour.outTemp.maxtime</td>
            <td>The time of the maximum temperature this hour.</td>
        </tr>
        <tr>
            <td class="first_col code">$day</td>
            <td class="code">$day.outTemp.max</td>
            <td>Max temperature since midnight today.</td>
        </tr>
        <tr>
            <td class="first_col code">$days_ago($days_ago=<i>d</i>)</td>
            <td class="code">$days_ago($days_ago=2).outTemp.avg</td>
            <td>The average temperature day before yesterday (2 days ago).</td>
        </tr>
        <tr>
            <td class="first_col code">$yesterday</td>
            <td class="code">$yesterday.outTemp.maxtime</td>
            <td>The time of yesterday's maximum temperature.</td>
        </tr>
        <tr>
            <td class="first_col code">$week</td>
            <td class="code">$week.outTemp.max</td>
            <td>This week's max temperature. The start of the week is set by option
                <a href="usersguide.htm#week_start"><span class="code">week_start</span></a></td>
        </tr>
        <tr>
            <td class="first_col code">$month</td>
            <td class="code">$month.outTemp.min</td>
            <td>The minimum temperature since the start of the month.</td>
        </tr>
        <tr>
            <td class="first_col code">$year</td>
            <td class="code">$year.outTemp.max</td>
            <td>The max temperature since the start of the year.</td>
        </tr>
        <tr>
            <td class="first_col code">$rainyear</td>
            <td class="code">$rainyear.rain.sum</td>
            <td>The total rainfall for this rain year. The start of the rain year is
                set by option <a href="usersguide.htm#rain_year_start"><span class="code">rain_year_start</span></a>.
            </td>
        </tr>
        </tbody>
    </table>
    <h3 id="unit_conversion_options">Unit conversion options</h3>

    <p>The tag <span class="code">optional_unit_conversion</span>
        can be used with either current observations or aggregations. If
        supplied, the results will be converted to the specified units. For
        example, if you have set <span class="code">group_pressure</span> to
        inches of mercury (<span class="code">inHg</span>), then the tag </p>
    <pre class="tty">Today's average pressure=$day.barometer.avg </pre>
    <p>would normally give a result such as </p>

    <p class="example_output">Today's average pressure=30.05 inHg </p>

    <p>However, if you add <span class="code">mbar</span> to the end, </p>
    <pre class="tty">$day.barometer.avg.mbar </pre>
    <p>then the results will be in millibars: </p>

    <p class="example_output">Today's average pressure=1017.5 mbar </p>
    <h4>Wind ordinals</h4>

    <p>Using this method, you can output compass ordinals for wind direction.
        For example, the template</p>
    <pre class="tty">Current wind direction is $current.windDir ($current.windDir.ordinal_compass)</pre>
    <p>would result in:</p>

    <p class="example_output">Current wind direction is 138° (SW)</p>

    <p>The ordinal abbreviations are set by option <span class="code">directions</span>
        in the skin configuration file <span class="code">skin.conf</span>.</p>
    <h4>Illegal conversions</h4>

    <p>If an inappropriate or nonsense conversion is asked for, <em>e.g.</em>, </p>
      <pre class="tty">Today's minimum pressure in mbars: $day.barometer.min.mbar
or in degrees C: $day.barometer.min.degree_C
or in foobar units: $day.barometer.min.foobar
</pre>
    <p>then the offending tag(s) will be put in the output: </p>

    <p class="example_output">Today's minimum pressure in mbars: 1015.3<br/>
        or in degrees C: $day.barometer.min.degree_C<br/>
        or in foobar units: $day.barometer.min.foobar
    </p>

    <h3 id="formatting_options">Formatting options</h3>

    <p>The tag <span class="code">optional_formatting</span> can be
        used with either current observations or aggregations. It can be one of:
    </p>
    <table class="indent" summary="Formatting Options">
        <caption>Optional formatting tags</caption>
        <tbody>
        <tr class="first_row">
            <td>Optional formatting tag</td>
            <td>Comment</td>
        </tr>
        <tr>
            <td class='text_highlight'>(no tag)</td>
            <td>Value is returned as a string, formatted using an appropriate
                string format from <span class="code">skin.conf</span>. A unit
                label (e.g., <span class='code'>&deg;F</span>) from <span class="code">skin.conf</span> is also attached
                at the end.
            </td>
        </tr>
        <tr>
            <td class="code text_highlight">.string(<em>NONE_string</em>)</td>
            <td>Value is returned as a string, formatted using an appropriate
                string format from <span class="code">skin.conf</span>. If the
                value is <span class="code">None</span>, the string <span class="code">NONE_string</span>
                will be substituted if given, otherwise the value for <span class="code">NONE</span>
                in <span class="code"> <a href="#Units_StringFormats">[Units][[StringFormats]]</a>
              </span> will be used. A unit label (e.g., <span class='code'>&deg;F</span>)
                from <span class="code">skin.conf</span> will be attached at the end.
            </td>
        </tr>
        <tr>
            <td class="code text_highlight"><span class="code">.formatted</span></td>
            <td>Value is returned as a string, formatted using an appropriate
                string format and <span class="code">None</span> value from <span
                        class="code">skin.conf</span>. No unit label will be attached.
            </td>
        </tr>
        <tr>
            <td class="code text_highlight">.format(<em>string_format</em>, <em>NONE_string</em>)</td>
            <td>Value is returned as a string, using the string format
                specified with <em>string_format</em>. If the value is
                <span class="code">None</span>,
                the string <span class="code">NONE_string</span> will be
                substituted if given, otherwise the value for
                <span class="code">NONE</span>
                in <span class="code"> <a href="#Units_StringFormats">[Units][[StringFormats]]</a>
              </span> will be used. A unit label (e.g., <span class='code'>&deg;F</span>)
                from <span class="code">skin.conf</span> will be attached at the end.
            </td>
        </tr>
        <tr>
            <td class="code text_highlight">.nolabel(<em>string_format, NONE_string</em>)</td>
            <td>Value is returned as a string, using the string format specified
                with <em>string_format</em>. If the value is <span class="code">None</span>,
                the string <span class="code">NONE_string</span> will be
                substituted if given, otherwise the value for <span class="code">NONE</span>
                in <span class="code"> <a href="#Units_StringFormats">[Units][[StringFormats]]</a>
              </span> will be used. No unit label will be attached at the end.
            </td>
        </tr>
        <tr>
            <td class="code text_highlight"><span class="code">.raw</span></td>
            <td>Value is returned "as is" without being converted to a string
                and without any formatting applied. This can be useful for doing
                arithmetic directly within the templates. You must be prepared to deal
                with a <span class="code">None</span> value unless the value is
                converted directly to a string. In this case, it will be converted
                to the empty string (<span class="code">''</span>)
            </td>
        </tr>
        </tbody>
    </table>
    <p>&nbsp;</p>
    <table class="indent" summary="Summary of formatting options">
        <caption>Summary of formatting options</caption>
        <tbody>
        <tr class="first_row">
            <td>Formatting Tag</td>
            <td>Format Used</td>
            <td>Label Used</td>
            <td>NONE String</td>
            <td>Returned Value</td>
        </tr>
        <tr>
            <td class="first_col">(no tag)</td>
            <td>From <span class="code">skin.conf</span></td>
            <td>From <span class="code">skin.conf</span></td>
            <td>From <span class="code">skin.conf</span></td>
            <td>string</td>
        </tr>
        <tr>
            <td class="code first_col">.string</td>
            <td>From <span class="code">skin.conf</span></td>
            <td>From <span class="code">skin.conf</span></td>
            <td>Optional user-supplied</td>
            <td>string</td>
        </tr>
        <tr>
            <td class="code first_col">.formatted</td>
            <td>From <span class="code">skin.conf</span></td>
            <td>No label</td>
            <td>From <span class="code">skin.conf</span></td>
            <td>string</td>
        </tr>
        <tr>
            <td class="code first_col">.format</td>
            <td>User-supplied</td>
            <td>From <span class="code">skin.conf</span></td>
            <td>Optional user-supplied</td>
            <td>string</td>
        </tr>
        <tr>
            <td class="code first_col">.nolabel</td>
            <td>User-supplied</td>
            <td>No label</td>
            <td>Optional user-supplied</td>
            <td>string</td>
        </tr>
        <tr>
            <td class="code first_col">.raw</td>
            <td>None</td>
            <td>No label</td>
            <td>None</td>
            <td>native value</td>
        </tr>
        </tbody>
    </table>
    <p>Here are some examples with the expected results: </p>
    <table class="indent" summary="Formatting options with expected results">
        <caption>Formatting options with expected results</caption>
        <tbody>
        <tr class="first_row">
            <td>Tag</td>
            <td>Result</td>
            <td>Comment</td>
        </tr>
        <tr>
            <td class="code first_col">$current.outTemp</td>
            <td class="code">45.2°F</td>
            <td>String formatting and label from <span class="code">skin.conf</span></td>
        </tr>
        <tr>
            <td class="code first_col">$current.outTemp.string</td>
            <td class="code">45.2°F</td>
            <td>String formatting and label from <span class="code">skin.conf</span></td>
        </tr>
        <tr>
            <td class="code first_col">$current.UV.string</td>
            <td class="code">N/A</td>
            <td>This example assumes that the instrument has no UV sensor,
                resulting in a <span class="code">None</span> value. The string
                specified by <span class="code">NONE</span> in <span class="code">
                <a href="#Units_StringFormats">[Units][[StringFormats]]</a></span>
                is substituted.
            </td>
        </tr>
        <tr>
            <td class="code first_col">$current.UV.string("No UV")</td>
            <td class="code">No UV</td>
            <td>This example assumes that the instrument has no UV sensor,
                resulting in a <span class="code">None</span> value. The string
                supplied by the user is substituted.
            </td>
        </tr>
        <tr>
            <td class="code first_col">$current.outTemp.formatted</td>
            <td class="code">45.2</td>
            <td>String formatting from <span class="code">skin.conf</span>; no
                label
            </td>
        </tr>
        <tr>
            <td class="code first_col">$current.outTemp.format("%.3f")</td>
            <td class="code">45.200°F</td>
            <td>Specified string format used; label from <span class="code">skin.conf</span>.</td>
        </tr>
        <tr>
            <td class="code first_col">$current.dateTime</td>
            <td class="code">02-Apr-2010 16:25</td>
            <td>Time formatting and label from <span class="code">skin.conf</span></td>
        </tr>
        <tr>
            <td class="code first_col">$current.dateTime.format("%H:%M")</td>
            <td class="code">16:25</td>
            <td>Specified time format used; label from <span class="code">skin.conf</span>.</td>
        </tr>
        <tr>
            <td class="code first_col">$current.dateTime.raw</td>
            <td class="code">1270250700</td>
            <td>Unix epoch time, converted to string by template engine.</td>
        </tr>
        <tr>
            <td class="code first_col">$current.outTemp.raw</td>
            <td class="code">45.2</td>
            <td>Float returned, converted to string by template engine.</td>
        </tr>
        <tr>
            <td class="code first_col">$month.dateTime</td>
            <td class="code">01-Apr-2010 00:00</td>
            <td>Time formatting and label from <span class="code">skin.conf</span></td>
        </tr>
        <tr>
            <td class="code first_col">$month.outTemp.avg</td>
            <td class="code">40.8°F</td>
            <td>String formatting and label from <span class="code">skin.conf</span></td>
        </tr>
        <tr>
            <td class="code first_col">$month.outTemp.avg.string</td>
            <td class="code">40.8°F</td>
            <td>Time formatting and label from <span class="code">skin.conf</span></td>
        </tr>
        <tr>
            <td class="code first_col">$month.UV.avg.string</td>
            <td class="code">N/A</td>
            <td>This example assumes that the instrument has no UV sensor,
                resulting in a <span class="code">None</span> value. The string
                specified by <span class="code">NONE</span> in <span class="code">
                <a href="#Units_StringFormats">[Units][[StringFormats]]</a></span>
                is substituted.
            </td>
        </tr>
        <tr>
            <td class="code first_col">$month.UV.avg.string("No UV")</td>
            <td class="code">No UV</td>
            <td>This example assumes that the instrument has no UV sensor,
                resulting in a <span class="code">None</span> value. The string
                supplied by the user is substituted.
            </td>
        </tr>
        <tr>
            <td class="code first_col">$month.outTemp.avg.formatted</td>
            <td class="code">40.8</td>
            <td>String formatting from <span class="code">skin.conf</span>; no
                label
            </td>
        </tr>
        <tr>
            <td class="code first_col">$month.outTemp.avg.format("%.3f")</td>
            <td class="code">40.759°F</td>
            <td>Specified string format used; no label</td>
        </tr>
        <tr>
            <td class="code first_col">$month.outTemp.avg.raw</td>
            <td class="code">40.7589690722</td>
            <td>Float returned, converted to string by template engine</td>
        </tr>
        <tr>
            <td class="code first_col">$month.UV.avg.raw</td>
            <td class="code"><em>(empty)</em></td>
            <td><span class="code">None</span> value converted to empty string
                by template engine.
            </td>
        </tr>
        </tbody>
    </table>
    <p>Tags that take an argument, such as
        <span class="code">.string(NONE_string)</span>, do not require
        parenthesis if the argument is omitted. Thus, you can specify either
        <span class="code">$month.outTemp.string()</span> or
        <span class="code">$month.outTemp.string</span>, if you want the
        default value of <span class="code">NONE_string</span>. They produce
        the same results.</p>

    <h3>Type <span class="code">dateTime</span></h3>

    <p>While not an observation type, in many ways the time of an observation,
        <span class="code">dateTime</span>, can be treated as one. A tag such as
        <span class="code">$current.dateTime</span> represents the <em>current
            time</em> (more properly, the time as of the end of the last archive
        interval). Similarly, a tag such as <span class="code">$month.dateTime</span>
        represents the start time of the month. Like true observation types,
        explicit formats can be specified, except that they require a <a
                href="http://docs.python.org/library/datetime.html#strftime-strptime-behavior">
            strftime() <em>time format</em></a>, rather than a <em>string
            format</em>.</p>

    <p> For example, </p>
    <pre class="tty">$month.dateTime.format("%B %Y")</pre>
    <p>produces </p>

    <p class="example_output">January 2010</p>

    <p>The returned string value will always be in <em>local time</em>. </p>

    <p>The raw value of <span class="code">dateTime</span> is Unix Epoch Time
        (number of seconds since 00:00:00 UTC 1 Jan 1970, <em>i.e.</em>, a
        large number), which you must convert yourself to local time. It is
        guaranteed to never be <span class="code">None</span>, so you don't
        worry have to worry about handling a <span class="code">None</span>
        value. </p>

    <h3>Tag <span class="code">$trend</span></h3>

    <p>The tag <span class="code">$trend</span> is available for time trends,
        such as changes in barometric pressure. Here are some examples:</p>
    <table class="indent" style="width: 50%" summary="Examples of using unit formats">
        <tbody>
        <tr class="first_row">
            <td>Tag</td>
            <td>Results</td>
        </tr>
        <tr>
            <td class="code first_col">$trend.barometer</td>
            <td class="code">-.05 inHg</td>
        </tr>
        <tr>
            <td class="code first_col">$trend($time_delta=3600).barometer</td>
            <td class="code">-.02 inHg</td>
        </tr>
        <tr>
            <td class="code first_col">$trend.outTemp</td>
            <td class="code">1.1 °C</td>
        </tr>
        <tr>
            <td class="code first_col">$trend.time_delta</td>
            <td class="code">10800 secs</td>
        </tr>
        <tr>
            <td class="code first_col">$trend.time_delta.hour</td>
            <td class="code">3 hrs</td>
        </tr>
        </tbody>
    </table>
    <p>
        Note how you can explicitly specify a value in the tag itself (2nd
        example above). If you do not specify a value, then a default time
        interval, set by option <span class="code"><a href="#trend">time_delta</a></span>
        in the skin configuration file, will be used. This value can be retrieved
        by using the syntax <span class="code">$trend.time_delta</span> (3rd
        example above).
    </p>

    <p>For example, the template expression</p>
    <pre class="tty">The barometer trend over $trend.time_delta.hour is $trend.barometer.format("%+.2f")</pre>
    <p>would result in</p>

    <p class="example_output">The barometer trend over 3 hrs is +.03 inHg.</p>

    <h3>Tag <span class="code">$unit</span></h3>

    <p>The type, label, and string formats for all units are also available, allowing
        you to do highly customized labels: </p>
    <table class="indent" style="width: 50%" summary="Examples of using unit formats">
        <tbody>
        <tr class="first_row">
            <td>Tag</td>
            <td>Results</td>
        </tr>
        <tr>
            <td class="code first_col">$unit.unit_type.outTemp</td>
            <td class="code">degree_C</td>
        </tr>
        <tr>
            <td class="code first_col">$unit.label.outTemp</td>
            <td class="code">°C</td>
        </tr>
        <tr>
            <td class="code first_col">$unit.format.outTemp</td>
            <td class="code">%.1f</td>
        </tr>
        </tbody>
    </table>
    <p>For example, the tag </p>
    <pre class="tty">$day.outTemp.max.formatted$unit.label.outTemp</pre>
    <p>would result in </p>

    <p class="example_output">21.2°C</p>

    <p>(assuming metric values have been specified for <span class="code">group_temperature</span>),
        essentially reproducing the results of the simpler tag <span class="code">$day.outTemp.max</span>.
    </p>

    <h3>
        Tag <span class="code">$obs</span>
    </h3>

    <p>
        The labels used for the various observation types are available using tag
        <span class="code">$obs</span>. These are basically the values given in
        the skin dictionary, section <a href="#Labels_Generic"><span
            class="code">[Labels][[Generic]]</span></a>.
    </p>
    <table class="indent" style="width: 50%"
           summary="Example off using observation labels">
        <tbody>
        <tr class="first_row">
            <td>Tag</td>
            <td>Results</td>
        </tr>
        <tr>
            <td class="code first_col">$obs.label.outTemp</td>
            <td class="code">Outside Temperature</td>
        </tr>
        <tr>
            <td class="code first_col">$obs.label.UV</td>
            <td class="code">UV Index</td>
        </tr>
        </tbody>
    </table>


    <h3>Iteration</h3>

    <p>For dot codes using an aggregation <em>e.g.</em>,
        <span class="code">$day</span>, <span class="code">$week</span>,
        <span class="code">$month</span>, <span class="code">$year</span>,
        <span class="code">$rainyear</span>, then
        the aggregation period can be iterated over. </p>

    <p>For example, the following template uses a Cheetah
        <span class="code">for</span> loop to iterate over all months in
        a year, printing out each month's min and max temperature. The
        iteration loop is
        <span class="highlight">&nbsp;highlighted&nbsp;</span>.</p>
      <pre class="tty">Min, max temperatures by month
<span class="highlight">#for $month in $year.months</span>
$month.dateTime.format("%B"): Min, max temperatures: $month.outTemp.min $month.outTemp.max
<span class="highlight">#end for</span></pre>
    <p>The result is:</p>

    <p class="example_output">Min, max temperatures by month:<br/>
        January: Min, max temperatures: 30.1°F 51.5°F<br/>
        February: Min, max temperatures: 24.4°F 58.6°F<br/>
        March: Min, max temperatures: 27.3°F 64.1°F<br/>
        April: Min, max temperatures: 33.2°F 52.5°F<br/>
        May: Min, max temperatures: N/A N/A<br/>
        June: Min, max temperatures: N/A N/A<br/>
        July: Min, max temperatures: N/A N/A<br/>
        August: Min, max temperatures: N/A N/A<br/>
        September: Min, max temperatures: N/A N/A<br/>
        October: Min, max temperatures: N/A N/A<br/>
        November: Min, max temperatures: N/A N/A<br/>
        December: Min, max temperatures: N/A N/A</p>

    <p>See the NOAA template files <span class="code">NOAA/NOAA-YYYY.txt.tmpl</span>
        and <span class="code">NOAA/NOAA-YYYY-MM.txt.tmpl</span> for examples
        using iteration, as well as explicit formatting. </p>

    <h3>Almanac</h3>

    <p>If module <a href="http://rhodesmill.org/pyephem">pyephem</a> has been
        installed, then <span class="code">weewx</span> can generate extensive
        almanac information for the Sun, Moon, Venus, Mars, Jupiter, and other
        heavenly bodies, including their rise, transit and set times, as well as
        their azimuth and altitude. Other information is also available. </p>

    <p>Here is an example template:</p>

    <pre class="tty">Current time is $current.dateTime
#if $almanac.hasExtras
Sunrise, transit, sunset: $almanac.sun.rise $almanac.sun.transit $almanac.sun.set
Moonrise, transit, moonset: $almanac.moon.rise $almanac.moon.transit $almanac.moon.set
Mars rise, transit, set: $almanac.mars.rise $almanac.mars.transit $almanac.mars.set
Azimuth, altitude of mars: $almanac.mars.az $almanac.mars.alt
Next new, full moon: $almanac.next_new_moon $almanac.next_full_moon
Next summer, winter solstice: $almanac.next_summer_solstice $almanac.next_winter_solstice
#else
Sunrise, sunset: $almanac.sunrise $almanac.sunset
#end if</pre>

    <p>If pyephem is installed this would result in: </p>

    <p class="example_output">Current time is 29-Mar-2011 09:20<br/>
        Sunrise, transit, sunset: 06:51 13:11 19:30<br/>
        Moonrise, transit, moonset: 04:33 09:44 15:04<br/>
        Mars rise, transit, set: 06:35 12:30 18:26<br/>
        Azimuth, altitude of mars: 124.354959275 26.4808431952<br/>
        Next new, full moon: 03-Apr-2011 07:32 17-Apr-2011 19:43<br/>
        Next summer, winter solstice: 21-Jun-2011 10:16 21-Dec-2011 21:29</p>

    <p>Otherwise, a fallback of basic calculations is used, resulting in:</p>

    <p class="example_output">Current time is 29-Mar-2011 09:20<br/>
        Sunrise, sunset: 06:51 19:30</p>

    <p>As shown in the example, you can test whether this extended almanac
        information is available with the value <span class="code">$almanac.hasExtras</span>.
    </p>

    <p>The almanac information falls in two categories:</p>
    <ul>
        <li>Calendar events</li>
        <li>Heavenly bodies</li>
    </ul>
    <p>We will cover each of these separately.</p>
    <h4>Calendar events</h4>

    <p>"Calendar events" do not require a heavenly body. They cover things
        such as <span class="code">next_solstice</span>, or <span class="code">next_first_quarter_moon</span>.
        The syntax here is </p>
    <pre class="tty">$almanac.next_solstice</pre>
    <p>or </p>
    <pre class="tty">$almanac.next_first_quarter_moon</pre>
    <p>Here is a table of the information that falls into this category:</p>
    <table class="indent" style="width:60%">
        <caption>Calendar events</caption>
        <tbody class="code">
        <tr>
            <td>previous_equinox</td>
            <td>next_equinox</td>
            <td>previous_solstice</td>
            <td>next_solstice</td>
        </tr>
        <tr>
            <td>previous_autumnal_equinox</td>
            <td>next_autumnal_equinox</td>
            <td>previous_vernal_equinox</td>
            <td>next_vernal_equinox</td>
        </tr>
        <tr>
            <td>previous_winter_solstice</td>
            <td>next_winter_solstice</td>
            <td>previous_summer_solstice</td>
            <td>next_summer_solstice</td>
        </tr>
        <tr>
            <td>previous_new_moon</td>
            <td>next_new_moon</td>
            <td>previous_first_quarter_moon</td>
            <td>next_first_quarter_moon</td>
        </tr>
        <tr>
            <td>previous_full_moon</td>
            <td>next_full_moon</td>
            <td>previous_last_quarter_moon</td>
            <td>next_last_quarter_moon</td>
        </tr>
        </tbody>
    </table>
    <h4>Heavenly bodies</h4>

    <p>The second category does require a heavenly body. This covers queries
        such as, "When does Jupiter rise?" or, "When does the sun transit?"
        Examples are</p>
    <pre class="tty">$almanac.jupiter.rise</pre>
    <p>or</p>
    <pre class="tty">$almanac.sun.transit</pre>
    <p>To accurately calculate these times, <span class="code">weewx</span>
        automatically uses the present temperature and pressure to calculate
        refraction effects. However, you can override these values, which will
        be necessary if you wish to match the almanac times published by the
        Naval Observatory <a href="http://rhodesmill.org/pyephem/rise-set.html">as
            explained in the pyephem documentation</a>. For example, to match the
        sunrise time as published by the Observatory, instead of</p>
    <pre class="tty">$almanac.sun.rise</pre>
    <p>use</p>
    <pre class="tty">$almanac(pressure=0, horizon=-34.0/60.0).sun.rise</pre>
    <p>By setting pressure to zero we are bypassing the refraction
        calculations and manually setting the horizon to be 34 arcminutes lower
        than the normal horizon. This is what the Navy uses.</p>

    <p>If you wish to calculate the start of civil twilight, you can set the
        horizon to -6 degrees, and also tell <span class="code">weewx</span> to
        use the center of the sun (instead of the upper limb, which it normally
        uses) to do the calcuation:</p>
    <pre class="tty">$almanac(pressure=0, horizon=-6).sun(use_center=1).rise</pre>
    <p>The general syntax is:</p>
      <pre class="tty">$almanac(pressure=<em>pressure</em>, horizon=<em>horizon</em>,
         temperature=<em>temperature_C</em>).<em>heavenly_body</em>(use_center=[01]).<em>attribute</em></pre>
    <p>As you can see, in addition to the horizon angle, you can also override
        atmospheric pressure and temperature (degrees Celsius).</p>

    <p>PyEphem offers an extensive list of objects that can be used for the <span
            class="code"><em>heavenly_body</em></span> tag. All the planets and
        many stars are in the list.</p>

    <p>The possible values for the <span class="code">attribute</span> tag
        are listed in the following table:</p>
    <table class="indent" style="width: 80%">
        <caption>Attributes that can be used with heavenly bodies</caption>
        <tbody class="code">
        <tr>
            <td>az</td>
            <td>alt</td>
            <td>a_ra</td>
            <td>a_dec</td>
        </tr>
        <tr>
            <td>g_ra</td>
            <td>ra</td>
            <td>g_dec</td>
            <td>dec</td>
        </tr>
        <tr>
            <td>elong</td>
            <td>radius</td>
            <td>hlong</td>
            <td>hlat</td>
        </tr>
        <tr>
            <td>sublat</td>
            <td>sublong</td>
            <td>next_rising</td>
            <td>next_setting</td>
        </tr>
        <tr>
            <td>next_transit</td>
            <td>next_antitransit</td>
            <td>previous_rising</td>
            <td>previous_setting</td>
        </tr>
        <tr>
            <td>previous_transit</td>
            <td>previous_antitransit</td>
            <td>rise</td>
            <td>set</td>
        </tr>
        <tr>
            <td>transit</td>
            <td> </td>
            <td> </td>
            <td> </td>
        </tr>
        </tbody>
    </table>


    <h3>Wind</h3>

    <p>
        Wind deserves a few comments because it is stored in the database in two
        different ways: as a set of scalars, and as a <em>vector</em> of speed and
        direction. Here are the four wind-related scalars stored in the main archive
        database:
    </p>
    <table class="indent">
        <tbody>
        <tr class="first_row">
            <td><em>Archive type</em></td>
            <td>Meaning</td>
            <td>Valid contexts</td>
        </tr>
        <tr>
            <td class="first_col"><span class="code">windSpeed</span></td>
            <td>The average wind speed seen during the archive period.</td>
            <td rowspan='4'>
                <span class='code'>$current</span>,
                <span class='code'>$latest</span>,
                <span class='code'>$day</span>,
                <span class='code'>$week</span>,
                <span class='code'>$month</span>,
                <span class='code'>$year</span>,
                <span class='code'>$rainyear</span>
            </td>
        </tr>
        <tr>
            <td class="first_col"><span class="code">windDir</span></td>
            <td>If software record generation is used, this is the vector
                average over the archive period. If hardware record generation is
                used, the value is hardware dependent.
            </td>
        </tr>
        <tr>
            <td class="first_col"><span class="code">windGust</span></td>
            <td>The maximum (gust) wind speed seen during the archive period.</td>
        </tr>
        <tr>
            <td class="first_col"><span class="code">windGustDir</span></td>
            <td>The direction of the wind when the gust was observed.</td>
        </tr>
        </tbody>
    </table>

    <p>In addition, a wind vector is stored in the daily summaries.</p>
    <table class="indent">
        <tbody>
        <tr class="first_row">
            <td><em>Daily summary type</em></td>
            <td>Meaning</td>
            <td>Valid contexts</td>
        </tr>
        <tr>
            <td class="first_col"><span class="code">wind</span></td>
            <td>A vector composite of the wind. It includes information such
                as the direction of the maximum gust, and the x- and y-vector
                wind run.
            </td>
            <td>
                <span class='code'>$day</span>,
                <span class='code'>$week</span>,
                <span class='code'>$month</span>,
                <span class='code'>$year</span>,
                <span class='code'>$rainyear</span>
            </td>
        </tr>
        </tbody>
    </table>
    <p class="note" style="display:inline-block">
        <b>Note</b><br/>The vector is only stored in the daily
        <em>summaries</em>, so unlike the scalar tags such as
        <span class="code">windSpeed</span> or
        <span class="code">windGust</span>, the tag
        <span class="code">wind</span> can only be used in aggregations such as
        <span class="code">$day</span>, <span class="code">$month</span>,
        <i>etc.</i>
    </p>

    <p>Any of these can be used in your tags. Here are some examples:</p>

    <table class="indent" style="width: 50%;">
        <tbody>
        <tr class="first_row">
            <td><i>Tag</i></td>
            <td>Meaning</td>
        </tr>
        <tr>
            <td class="first_col"><span class="code">$current.windSpeed</span></td>
            <td>The average wind speed over the most recent archive interval.</td>
        </tr>
        <tr>
            <td class="first_col"><span class="code">$current.windDir</span></td>
            <td>If software record generation is used, this is the vector
                average over the archive interval. If hardware record generation is
                used, the value is hardware dependent.
            </td>
        </tr>
        <tr>
            <td class="first_col"><span class="code">$current.windGust</span></td>
            <td>The maximum wind speed (gust) over the most recent archive interval.</td>
        </tr>
        <tr>
            <td class="first_col"><span class="code">$current.windGustDir</span></td>
            <td>The direction of the gust.</td>
        </tr>
        <tr>
            <td class="first_col"><span class="code">$day.windSpeed.avg</span></td>
            <td>The average wind speed since midnight. If the wind blows east
                at 5 m/s for 2 hours, then west at 5 m/s for 2 hours, the average
                wind speed is 5 m/s.
            </td>
        </tr>
        <tr>
            <td class="first_col"><span class="code">$day.wind.avg</span></td>
            <td>The average wind speed since midnight. Same as
                <span class="code">$day.windSpeed.avg</span> above.
            </td>
        </tr>
        <tr>
            <td class="first_col"><span class="code">$day.wind.vecavg</span></td>
            <td>The <em>vector average</em> wind speed since midnight. If the
                wind blows east at 5 m/s for 2 hours, then west at 5 m/s for 2
                hours, the vector average wind speed is zero.
            </td>
        </tr>
        <tr>
            <td class="first_col"><span class="code">$day.windSpeed.max</span></td>
            <td>The max average wind speed. The wind is averaged over each of
                the archive intervals. Then these numbers are averaged. Note that
                this is <em>not</em> the same as the maximum observed wind speed.
            </td>
        </tr>
        <tr>
            <td class="first_col"><span class="code">$day.windGust.max</span></td>
            <td>The maximum observed wind speed since midnight, <i>i.e.,</i>
                the maximum gust.
            </td>
        </tr>
        <tr>
            <td class="first_col"><span class="code">$day.windDir.avg</span></td>
            <td>Not a very useful quantity. This is the strict, arithmetic
                average of all the compass wind direction. Probably not what you
                want.
            </td>
        </tr>
        <tr>
            <td class="first_col"><span class="code">$day.wind.vecdir</span></td>
            <td>The direction of the vector averaged wind speed. If the wind
                blows northwest for two hours, then southwest for two hours, the
                vector averaged direction is west.
            </td>
        </tr>
        </tbody>
    </table>

    <h2 id="defining_new_tags">Defining new tags</h2>

    <p>
        We have seen how you can change a template and
        make use of the various tags available such as <span
            class="code">$day.outTemp.max</span> for the maximum outside
        temperature for the day. But, what if you want to introduce some
        new data for which no tag is available?
    </p>

    <p>
        If you wish to introduce a static tag, that is, one that will
        not change with time (such as a Google analytics Tracker ID, or
        your name), then this is very easy: simply put it in section <span
            class="code"><a href="#Extras">[Extras]</a></span> in the skin
        configuration file. More information on how to do this can be
        found there.
    </p>

    <p>
        But, what if you wish to introduce a more dynamic tag, one that
        requires some calculation, or perhaps uses the database? Simply
        putting it in the <span class="code">[Extras]</span> section
        won't do, because then it cannot change.
    </p>

    <p>
        The answer is to write a <em>search list extension</em>.
    </p>

    <h3>How the search list works</h3>

    <p>
        Let's start by taking a look at how the Cheetah <em>search list</em>
        works.
    </p>

    <p>
        The Cheetah template engine finds tags by scanning a search list, a Python
        list of objects. For example, for a tag <span class="code">$foo</span>,
        the engine will scan down the list, trying each object in the
        list in turn. For each object, it will first try using <span
            class="code">foo</span> as an attribute, that is, it will try
        evaluating <span class="code"><i>obj</i>.foo</span>. If that
        raises an <span class="code">AttributeError</span> exception,
        then it will try <span class="code">foo</span> as a key, that is
        <span class="code"><i>obj</i>[key]</span>. If that raises a <span
            class="code">KeyError</span> exception, then it moves on to
        the next item in the list. The first match that does not raise
        an exception is used. If no match is found, Cheetah raises a <span
            class="code">NameMapper.NotFound</span> exception.
    </p>

    <h3 id="how_tags_work">How tags work</h3>

    <p>
        Now let's take a look at how the search list interacts with <span
            class="code">weewx</span> tags. Let's start by looking at a
        simple example: station altitude, available as the tag
    </p>
      <pre class="tty">
$station.altitude</pre>

    <p>
        As we saw in the previous section, Cheetah will run down the
        search list, looking for an object with a key or attribute <span
            class="code">station</span>. In the default search list, <span
            class="code">weewx</span> includes one such object, an
        instance of the class <span class="code">weewx.cheetahgenerator.Station</span>,
        which has an attribute <span class="code">station</span>, so it
        gets a hit on this object.
    </p>

    <p>
        Cheetah will then try to evaluate the attribute <span
            class="code">altitude</span> on this object. Class <span
            class="code">Station</span> has such an attribute, so Cheetah
        evaluates it.
    </p>

    <p>
        What this attribute returns is not a raw value, say <span
            class="code">700</span>, nor even a string. Instead, it
        returns an instance of the class <span class="code">ValueHelper</span>,
        a special class defined in module <span class="code">weewx.units</span>.
        Internally, it holds not only the raw value, but also references
        to the formats, labels, and conversion targets
        you specified in your configuration file. Its job is to make sure
        that the final output reflects these preferences. Cheetah doesn't know
        anything about this class. What it needs, when it has finished
        evaluating the expression <span class="code">$day.outTemp.max</span>
        is a <em>string</em>. In order to convert the <span class="code">ValueHelper</span>
        it has into a string, it does what every other Python object does when
        faced with this problem: it calls the special method <span
            class="code"><a style="text-decoration: none"
                            href="https://docs.python.org/2/reference/datamodel.html#object.__str__">__str__</a></span>.
        Class <span class="code">ValueHelper</span> has a definition for
        this method. Evaluating this function triggers the final steps
        in this process. Any necessary unit conversions are done, then
        formatting occurs and, finally, a label is attached. The result
        is a string something like
    </p>

    <p class="example_output">700 feet</p>

    <p>which is what Cheetah actually puts in the generated HTML
        file. This is a good example of <em>lazy evaluation</em>. The
        tags gather all the information they need, but don't do the final
        evaluation until the last final moment, when the most
        context is understood. Weewx uses this technique extensively.
    </p>

    <p>
        Now let's look at a more complicated example, say the maximum temperature since midnight:
    </p>
    <pre class="tty">$day.outTemp.max</pre>
    <p>
        When this is evaluated by Cheetah, it actually produces a chain of
        objects. At the top of this chain is class <span class="code">weewx.tags.TimeBinder</span>,
        an instance of which is included in the default search list. Internally,
        this instance stores the time of the desired report (usually the time of
        the last archive record), a cache to the databases, a default data
        binding, as well as references to the formatting and labelling options you
        have chosen.
    </p>

    <p>
        This instance is examined by Cheetah to see if it has an attribute <span
            class="code">day</span>. It does and, when it is evaluated, it returns
        the next class in the chain, an instance of <span class="code">weewx.tags.TimespanBinder</span>.
        In addition to all the other things contained in its parent <span
            class="code">TimeBinder</span>, class <span class="code">TimespanBinder</span> adds the desired time
        period, that is, the time span from midnight to the current time.
    </p>

    <p>
        Cheetah then continues on down the chain and tries to find the next
        attribute, <span class="code">outTemp</span>. There is no such hard
        coded attribute (hard coding all the conceivable different
        observation types would be impossible!). Instead, class <span
            class="code">TimespanBinder</span> defines the Python special method
		<span class="code"> <a style="text-decoration: none"
                               href="https://docs.python.org/2/reference/datamodel.html#object.__getattr__">__getattr__</a></span>.
        If Python cannot find a hard coded version of an attribute, and the
        method <span class="code">__getattr__</span> exists, it will try it.
        The definition provided by <span class="code">TimespanBinder</span>
        returns an instance of the next class in the chain, <span
            class="code">weewx.tags.ObservationBinder</span>, which not only
        remembers all the previous stuff, but also adds the observation type,
        <span class="code">outTemp</span>.
    </p>

    <p>
        Cheetah then tries to evaluate an attribute <span class="code">max</span>
        of this class. Now, finally, the chain ends. The attribute <span
            class="code">max</span> triggers the actual calculation of the
        value, using all the known parameters: the database binding to be hit,
        the time span of interest, the observation type, and the type of
        aggregation, querying the database as necessary. The database is not
        actually hit until the last possible moment, after everything
        needed to do the evalation is known.
    </p>

    <p>
        Like our previous example, the results of the evaluation are then
        packaged up in an instance of <span class="code">ValueHelper</span>,
        which does the final conversion to the desired units, formats
        the string, then adds a label. The results, something like
    </p>

    <p class="example_output">12&deg;C</p>

    <p>
        are put in the generated HTML file. As you can see, a lot of
        machinery is hidden behind the deceptively simple expression <span
            class="code">$day.outTemp.max</span>!
    </p>

    <h3 id="extending_the_list">Extending the list</h3>

    <p>
        As mentioned, <span class="code">weewx</span> comes with a
        number of objects already in the search list, but you can extend
        it. To do so, you should have some familiarity with Python, in
        particular, how to write new classes and member functions for
        them.
    </p>

    <p>
        Let's look at an example. The regular version of <span
            class="code">weewx</span> offers statistical summaries by day,
        week, month, and year. Suppose we would like to add two more:
    </p>
    <ul>
        <li>All-time statistics. This would allow us to display
            statistics such as the all-time high or low temperature seen
            at your station;
        </li>
        <li>Seven days statistics. While <span class="code">weewx</span>
            offers the tag <span class="code">$week</span>, this is
            statistics <em>since Sunday at midnight</em>. We would like to
            have statistics for a full week, that is since midnight seven
            days ago.
        </li>
    </ul>
    <p>This example is included in the distribution as
        <span class="code">examples/xsearch.py</span>: </p>
        <pre class="tty">import datetime
import time

from weewx.cheetahgenerator import SearchList
from weewx.tags import TimespanBinder
from weeutil.weeutil import TimeSpan

class MyXSearch(SearchList):                                                 # 1
    """My search list extension"""

    def __init__(self, generator):                                           # 2
        SearchList.__init__(self, generator)
    
    def get_extension_list(self, timespan, db_lookup):                       # 3
        """Returns a search list extension with two additions.
        
        Parameters:
          timespan: An instance of weeutil.weeutil.TimeSpan. This will
                    hold the start and stop times of the domain of 
                    valid times.

          db_lookup: This is a function that, given a data binding
                     as its only parameter, will return a database manager
                     object.
        """

        # First, create TimespanBinder object for all time. This one is easy
        # because the object timespan already holds all valid times to be
        # used in the report.
        all_stats = TimespanBinder(timespan, 
                                   db_lookup,
                                   formatter=self.generator.formatter,
                                   converter=self.generator.converter)       # 4
        
        # Now get a TimespanBinder object for the last seven days. This one we
        # will have to calculate. First, calculate the time at midnight, seven
        # days ago. The variable week_dt will be an instance of datetime.date.
        week_dt = datetime.date.fromtimestamp(timespan.stop) - \
                    datetime.timedelta(weeks=1)                              # 5
        # Convert it to unix epoch time:
        week_ts = time.mktime(week_dt.timetuple())                           # 6
        # Form a TimespanBinder object, using the time span we just
        # calculated:
        seven_day_stats = TimespanBinder(TimeSpan(week_ts, timespan.stop),
                                         db_lookup,
                                         formatter=self.generator.formatter,
                                         converter=self.generator.converter) # 7

        # Now create a small dictionary with keys 'alltime' and 'seven_day':
        search_list_extension = {'alltime'   : all_stats,
                                 'seven_day' : seven_day_stats}              # 8
        
        # Finally, return our extension as a list:
        return [search_list_extension]                                       # 9</pre>

    <p>Going through the example, line by line: </p>
    <ol>
        <li>Create a new class called <span class="code">MyXSearch</span>,
            which will inherit from class <span class="code">SearchList</span>. All
            search list extensions inherit from this class.
        </li>
        <li>Create an initializer for our new class. In this case, the
            initializer is not really necessary and does nothing except pass its
            only parameter, <span class="code">generator</span>, a reference to the
            calling generator, on to its superclass, <span class="code">SearchList</span>.
            The superclass will store it in <span class="code">self</span>.
        </li>
        <li>Override member function <span class="code">get_extension_list()</span>.
            This function will be called when the generator is ready to accept your
            new search list extension. The parameters that will be passed in are:
            <ul>
                <li><span class="code">self</span> Python's way of indicating the
                    instance we are working with;
                </li>
                <li><span class="code">timespan</span> An instance of the
                    utility class <span class="code">TimeSpan</span>. This will contain
                    the valid start and ending times used by the template. Normally,
                    this is all valid times;
                </li>
                <li><span class="code">db_lookup</span> This is a function
                    supplied by the generator. It takes a single argument, a
                    name of a binding. When called, it will return an instance of the database manager
                    class for that binding. The default for the function is whatever
                    binding you set with the option <span class="code">data_binding</span>
                    for this report, usually <span class="code">wx_binding</span>.
                </li>
            </ul>
        </li>
        <li>The class <span class="code">TimespanBinding</span> represents a
            statistical calculation over a time period. We have already met it in
            the introduction <em><a href="#how_tags_work">How tags work</a></em>.
            In our case, we will set it up to represent the statistics over
            all possible times. The class takes 4 parameters.
            <ul>
                <li>The first is the timespan over which the calculation is to be
                    done. Here, we have a lucky coincidence: the variable <span
                            class="code">timespan</span> already holds a <span
                            class="code">TimeSpan</span> object representing the domain of all
                    valid timespans, so we simply pass it in.
                </li>
                <li>The second is the database lookup function to be used. We simply pass in
                    <span class="code">db_lookup</span>.
                </li>
                <li>The third should be an instance of class <span class="code">weewx.units.Formatter</span>,
                    which contains information about how the results should be
                    formatted. We just pass in the formatter set up by the generator, <span
                            class="code">self.generator.formatter</span>.
                </li>
                <li>The fourth should be an instance of <span class="code">weewx.units.Converter</span>,
                    which contains information about the target units (<em>e.g.</em>, <span
                            class="code">degree_C</span>) that are to be used. Again, we just
                    pass in the instance set up by the generator, <span class="code">self.generator.converter</span>.
                </li>
            </ul>
        </li>
    </ol>
    <p>That one was relatively easy because we already had an instance of
        <span class="code">TimeSpan</span>, that is,
        <span class="code">timespan</span>,
        which represented the time over which we wanted to do the calculations.
        Setting up an instance that will work for the last seven days is a bit
        trickier. Continuing our example...</p>
    <ol start="5">
        <li>The object <span class="code">timespan</span> holds the
            domain of all valid times, but in order to calculate statistics for
            the last seven days, we need not the earliest valid time, but the
            time at midnight seven days ago. So, we do a little Python date
            arithmetic to calculate this. The object
            <span class="code">week_dt</span> will be an instance of
            <span class="code">datetime.date</span>.
        </li>
        <li>We convert it to unix epoch time.</li>
        <li>Now we are ready to initialize an appropriate
            <span class="code">TimespanBinder</span> object. It's the same as in
            step #4, except we use our new timespan object.
        </li>
        <li>Create a small dictionary with two keys,
            <span class="code">alltime</span>, and
            <span class="code">seven_day</span>.
        </li>
        <li>Return the dictionary in a list</li>
    </ol>
    <p>The final step that we need to do is to tell the template engine where to find our
        extension. You do that by going into the skin configuration file,
        <span class="code">skin.conf</span>, and adding the option
        <span class="code">search_list_extensions</span> with our new
        extension. When you're done, it will look something like this:</p>
      <pre class="tty">[CheetahGenerator]
    # This section is used by the generator CheetahGenerator, and specifies
    # which files are to be generated from which template.

    # Possible encodings are 'html_entities', 'utf8', or 'strict_ascii'
    encoding = html_entities
    <span class="highlight">search_list_extensions = examples.xsearch.MyXSearch</span>

    [[SummaryByMonth]]
    ...
</pre>
    <p>Our addition has been <span class="highlight">highlighted</span>. Note that it is in the section
        <span class="code">[CheetahGenerator]</span>.
    </p>

    <p>Now, if the Cheetah engine encounters the tag <span class="code">
          $alltime</span>, it will scan the search list, looking for an
        attribute or key that matches <span class="code">alltime</span>. When
        it gets to the little dictionary we provided, it will find a matching
        key, allowing it to retrieve the appropriate
        <span class="code">TimespanBinding</span> object.</p>

    <p>With this approach, you can now include "all time" or "seven day"
        statistics in your HTML templates: </p>
      <pre class="tty">
&lt;table&gt;
    &lt;tr&gt;
        &lt;td&gt;Maximum temperature to date: &lt;/td&gt;
        &lt;td&gt;$alltime.outTemp.max&lt;/td&gt;
    &lt;/tr&gt;
    &lt;tr&gt;
        &lt;td&gt;Minimum temperature to date: &lt;/td&gt;
        &lt;td&gt;$alltime.outTemp.min
    &lt;/tr&gt;
    &lt;tr&gt;
        &lt;td&gt;Rain over the last seven days: &lt;/td&gt;
        &lt;td&gt;$seven_day.rain.sum
    &lt;/tr&gt;
&lt;/table&gt;</pre>
    <p>If you place a custom generator somewhere other than the hierarchy
        where <span class="code">weewxd</span> resides, you may have to
        specify its location in the environment variable
        <span class="code">PYTHONPATH</span>
        in the shell where you start weewx:
    </p>
    <pre class="tty">export PYTHONPATH=/home/me/secret_location</pre>


    <h2>Customizing images</h2>

    <p>
        The installed version of <span class="code">weewx</span> is configured to
        generate a set of useful plots. But, what if you don't like how they look,
        or you want to generate different plots, perhaps with different
        aggregation types? This section covers how to do this.
    </p>

    <p>
        Image generation is controlled by the section <span class="code">[ImageGenerator]</span>
        in the skin configuration file <span class="code">skin.conf</span>. Let's
        take a look at the beginning part of this section. It looks like this:
    </p>
    <pre class="tty">[ImageGenerator]
    ...
    image_width = 300
    image_height = 180
    image_background_color = 0xf5f5f5
    
    chart_background_color = 0xd8d8d8
    chart_gridline_color = 0xa0a0a0
    ...</pre>
    <p>
        The options right under the section name <span class="code">[ImageGenerator]</span>
        will apply to <em>all</em> plots, unless overridden in subsections. So,
        unless otherwise changed, all plots will be 300 pixels in width, 180
        pixels in height, and will have an RGB background color of 0xf5f5f5, a
        very light gray (HTML color "WhiteSmoke"). The chart itself will have a
        background color of 0xd8d8d8 (a little darker gray), and the gridlines
        will be 0xa0a0a0 (still darker). The other options farther (not shown)
        will also apply to all plots.
    </p>

    <h3>Time periods</h3>

    <p>
        After the "global" options at the top of section <span class="code">[ImageGenerator]</span>,
        comes a set of sub-sections, one for each time period (day, week, month,
        and year). These sub-sections define the nature of aggregation and plot
        types for that time period. For example, here is a typical set of options
        for sub-section <span class="code">[[month_images]]</span>. It controls
        which "monthly" images will get generated, and what they will look like:
    </p>
    <pre class="tty">    [[month_images]]
        x_label_format = %d
        bottom_label_format = %m/%d/%y %H:%M
        time_length = 2592000    # == 30 days
        aggregate_type = avg
        aggregate_interval = 10800    # == 3 hours
        show_daynight = false
</pre>
    <p>
        The option <span class="code">x_label_format</span> gives a <a
            href="http://docs.python.org/library/datetime.html#strftime-behavior">strftime()</a>
        type format for the x-axis. In this example, it will only show days
        (format option <span class="code">%d</span>). The <span class="code">bottom_label_format</span>
        is the format used to time stamp the image at the bottom. In this example,
        it will show the time as something like<span class="code">10/25/09
        15:35</span>. A plot will cover a nominal 30 days, and all items included in it
        will use an aggregate type of averaging over 3 hours. Finally, by setting
        option <span class="code">show_daynight</span> to <span class="code">false</span>,
        we are requesting that day-night, shaded bands not be shown.
    </p>

    <h3>Image files</h3>

    <p>
        Within each time period sub-section is another nesting, one for each image
        to be generated. The title of each sub-sub-section is the filename to be
        used for the image. Finally, at one additional nesting level (!) are the
        logical names of all the line types to be drawn in the image. Like
        elsewhere, the values specified in the level above can be overridden. For
        example, here is a typical set of options for sub-sub-section <span
            class="code">[[[monthrain]]]</span>:
    </p>
    <pre class="tty">        [[[monthrain]]]
            plot_type = bar
            yscale = None, None, 0.02
            [[[[rain]]]]
                aggregate_type = sum
                aggregate_interval = 86400
                label = Rain (daily total)</pre>
    <p>
        This will generate an image file with name <span class="code">monthrain.png</span>.
        It will be a bar plot. Option <span class="code">yscale</span> controls
        the y-axis scaling — if left out, the scale will automatically be chosen.
        However, in this example we are choosing to exercise some degree of
        control by specifying values explicitly. The option is a 3-way tuple (<span
            class="code">ylow</span>, <span class="code">yhigh</span>, <span
            class="code">min_interval</span>), where <span class="code">ylow</span>
        and <span class="code">yhigh</span> are the minimum and maximum y-axis
        values, respectively, and <span class="code">min_interval</span> is the
        minimum tick interval. If set to <span class="code">None</span>, the
        corresponding value will be automatically chosen. So, in this example, the
        setting
    </p>
    <pre class="tty">yscale = None, None, 0.02</pre>
    <p>
        will cause <span class="code">weewx</span> to pick sensible y minimum and
        maximum values, but require that the tick increment (<span class="code">min_interval</span>)
        be at least 0.02.
    </p>

    <p>
        Continuing on with the example above, there will be only one plot "line"
        (it will actually be a series of bars) and it will have logical name <span
            class="code">rain</span>. Because we have not said otherwise, the SQL
        data type to be used for this line will be the same as its logical name,
        that is, <span class="code">rain</span>, but this can be overridden.
        The aggregation type will be summing (overriding the averaging
        specified in sub-section <span class="code">[[month_images]]</span>), so
        you get the total rain over the aggregate period (rather than the average)
        over an aggregation interval of 86,400 seconds (one day). The plot line
        will be titled with the indicated label of 'Rain (daily total)'.
        The result of all this is the following plot:
    </p>

    <p>
        <img src="images/sample_monthrain.png" alt="Sample monthly rain plot"/>
    </p>

    <h3 id="line_gaps">Line gaps</h3>

    <p id="line_gap_fraction">If there is a time gap in the data, the option <span class="code">line_gap_fraction</span>
        controls how line plots will be
        drawn. Here's what a plot looks like without and
        with this option being specified:</p>

    <div class="center" style="width:80%;margin:0;">
        <div style="float:left">
            <img src="images/day-gap-not-shown.png" alt="Gap not shown"/>

            <div class="image_caption"> No <span class="code">line_gap_fraction</span> specified</div>
        </div>
        <div>
            <img src="images/day-gap-showing.png" alt="Gap showing"/>

            <div class="image_caption"> With <span class="code">line_gap_fraction=0.01</span></div>
        </div>
    </div>
    <div style="clear:both"></div>
    <h3>Including more than one SQL type in a plot</h3>

    <p>More than one SQL type can be included in a plot. For example, here is
        how to generate a plot with the week's outside temperature as well as
        dewpoint: </p>
      <pre class="tty">[[[monthtempdew]]]
    [[[[outTemp]]]]
    [[[[dewpoint]]]]</pre>
    <p>This would create an image in file <span class="code">monthtempdew.png</span>
        that includes a line plot of both outside temperature and dewpoint. </p>

    <h3 id="including_same_sql_type_2x">Including the same SQL type more than once in a plot</h3>

    <p>Another example. Say you want a plot of the day's temperature, overlaid
        with hourly averages. Here, you are using the same data type (<span class="code">outTemp</span>)
        for both plot lines, the first with averages, the second without. If you
        do the obvious it won't work: </p>
      <pre class="tty">## WRONG ##
[[[daytemp_with_avg]]]
    [[[[outTemp]]]]
        aggregate_type = avg
        aggregate_interval = 3600
    <span style="text-decoration:line-through; color:red">[[[[outTemp]]]]</span>  # OOPS! The same section name appears more than once!</pre>
    <p>The option parser does not allow the same section name (<span class="code">outTemp</span>
        in this case) to appear more than once at a given level in the
        configuration file, so an error will be declared (technical reason:
        formally, the sections are an unordered dictionary). If you wish for the
        same SQL type to appear more than once in a plot then there is a trick
        you must know: use option <span class="code">data_type</span>. This
        will override the default action that the logical line name is used for
        the SQL type. So, our example would look like this: </p>
      <pre class="tty">[[[daytemp_with_avg]]]
    [[[[a_logical_name]]]]
        data_type = outTemp
        aggregate_type = avg
        aggregate_interval = 3600
        label = Avg. Temp.
    [[[[outTemp]]]]</pre>
    <p>Here, the first logical line has been given the name <span class="code">a_logical_name</span>
        to distinguish it from the second line <span class="code">outTemp</span>.
        We have specified that the first line will use data type <span class="code">
          outTemp</span> and that it will use averaging over a one hour period.
        The second also uses <span class="code">outTemp</span>, but will not
        use averaging. </p>

    <p>The result is a nice plot of the day's temperature, overlaid with a
        3-hour smoothed average: </p>

    <p>
        <img alt="Daytime temperature with running average" src="images/daytemp_with_avg.png"/>
    </p>

    <p>One more example. This one shows daily high and low temperatures for a
        year:</p>
      <pre class="tty">[[year_images]]
    [[[yearhilow]]]
        [[[[hi]]]]
            data_type = outTemp
            aggregate_type = max
            label = High
        [[[[low]]]]
            data_type = outTemp
            aggregate_type = min
            label = Low Temperature</pre>
    <p>This results in the plot <span class="code">yearhilow.png</span>:</p>

    <p>
        <img width="300" height="180" alt="Daily highs and lows"
             src="images/yearhilow.png"/>
    </p>

    <h3>Progressive vector plots</h3>

    <p><span class="code">Weewx</span> can produce progressive vector plots as
        well as the more conventional x-y plots. To produce these, use plot type
        <span class="code">vector</span>. You need a vector type to produce
        this kind of plot. There are two: <span class="code">windvec</span>,
        and <span class="code">windgustvec</span>. While they do not actually
        appear in the SQL database, <span class="code">weewx</span> understands
        that they represent special vector-types. The first, <span class="code">windvec</span>,
        represents the average wind in an archive period, the second, <span class="code">windgustvec</span>
        the max wind in an archive period. Here's how to produce a progressive
        vector for one week that shows the hourly biggest wind gusts, along with
        hourly averages: </p>
      <pre class="tty">[[[weekgustoverlay]]]
    aggregate_interval = 3600
    [[[[windvec]]]]
        label = Hourly Wind 
        plot_type = vector
        aggregate_type = avg
    [[[[windgustvec]]]]
        label = Gust Wind 
        plot_type = vector
        aggregate_type = max</pre>
    <p>This will produce an image file with name <span class="code">weekgustoverlay.png</span>.
        It will consist of two progressive vector plots, both using hourly
        aggregation (3,600 seconds). For the first set of vectors, the hourly
        average will be used. In the second, the max of the gusts will be used:
    </p>

    <p>
        <img alt="hourly average wind vector overlaid with gust vectors"
             src="images/weekgustoverlay.png"/>
    </p>

    <p>By default, the sticks in the progressive wind plots point towards the
        wind source. That is, the stick for a wind from the west will point
        left. If you have a chronic wind direction (as I do), you may want to
        rotate the default direction so that all the vectors do not line up over
        the x-axis, overlaying each other. Do this by using option <span class="code">vector_rotate</span>.
        For example, with my chronic westerlies, I set <span class="code">vector_rotate</span>
        to 90.0 for the plot above, so winds out of the west point straight up.
    </p>

    <p>If you use this kind of plot (the out-of-the-box version of <span class="code">weewx</span>
        includes daily, weekly, monthly, and yearly progressive wind plots), a
        small compass rose will be put in the lower-left corner of the image to
        show the orientation of North. </p>

    <h3>Overriding values</h3>

    <p>Remember that values at any level can override values specified at a
        higher level. For example, say you want to generate the standard plots,
        but for a few key observation types such as barometer, you want to also
        generate some oversized plots to give you extra detail, perhaps for an
        HTML popup. The standard <span class="code">weewx.conf</span> file
        specifies plot size of 300x180 pixels, which will be used for all plots
        unless overridden: </p>
      <pre class="tty">[ImageGenerator]
    ...
    image_width = 300
    image_height = 180</pre>
    <p>The standard plot of barometric pressure will appear in <span class="code">daybarometer.png</span>:
    </p>
      <pre class="tty">[[[daybarometer]]]
    [[[[barometer]]]] </pre>
    <p>We now add our special plot of barometric pressure, but specify a
        larger image size. This image will be put in file <span class="code">daybarometer_big.png</span>.
    </p>
      <pre class="tty">[[[daybarometer_big]]]
    image_width  = 600
    image_height = 360
    [[[[barometer]]]]</pre>


    <h2>Using multiple bindings</h2>

    <p>
        It's easy to use more than one database in your reports. Here's an
        example. In my office I have two consoles: a VantagePro2 connected to a
        Dell Optiplex, and a WMR100N, connected to a Raspberry Pi. Each is
        running <span class="code">weewx</span>. The Dell is using SQLite, the
        RPi, MySQL.
    </p>

    <p>Suppose I wish to compare the inside temperatures of the two
        consoles. How would I do that?</p>

    <p>
        It's easier to access MySQL across a network than SQLite, so let's run the
        reports on the Dell, but access the RPi's MySQL database remotely. Here's
        how the bindings and database sections of <span class="code">weewx.conf</span>
        would look on the Dell:
    </p>
    <pre class="tty">[DataBindings]
    # This section binds a data store to an actual database
    
    [[wx_binding]]
        # The database to be used - it should match one of the sections in [Databases] 
        database = archive_sqlite
        # The name of the table within the database
        table_name = archive
        # The class to manage the database
        manager = weewx.wxmanager.WXDaySummaryManager
        # The schema defines to structure of the database contents
        schema = schemas.wview.schema

<span class="highlight">    [[wmr100_binding]]
        # Binding for my WMR100 on the RPi
        database = rpi_mysql
        # The name of the table within the database
        table_name = archive
        # The class to manage the database
        manager = weewx.wxmanager.WXDaySummaryManager
        # The schema defines to structure of the database contents
        schema = schemas.wview.schema</span>

[Databases]
    # This section binds to the actual database to be used
    
    [[archive_sqlite]]
        database_type = SQLite
        database_name = weewx.sdb
    
<span class="highlight">    [[rpi_mysql]]
        database_type = MySQL
        database_name = weewx
        host = rpi-bug</span>

[DatabaseTypes]
    #   This section defines defaults for the different types of databases.

    [[SQLite]]
        driver = weedb.sqlite
        # Directory in which the database files are located
        SQLITE_ROOT = %(WEEWX_ROOT)s/archive
    
    [[MySQL]]
        driver = weedb.mysql
        # The host where the database is located
        host = localhost
        # The user name for logging in to the host
        user = weewx
        # The password for the user name
        password = weewx
    </pre>

    <p>
        The two additions have been <span class="highlight">highlighted</span>.
        The first, <span class="code">[[wmr100_binding]]</span>, adds a new
        binding called <span class="code">wmr10_binding</span>. It links ("binds")
        to the new database, called <span class="code">rpi_mysql</span>, through
        the option <span class="code">database</span>. It also defines some characteristics
        of the binding, such as which manager is to be used and what its schema looks like.</p>

    <p>The second addition, <span class="code">[[rpi-mysql]]</span> defines the new database.
        Option <span class="code">database_type</span> is set to <span class="code">MySQL</span>,
        indicating that it is a MySQL database.
        Defaults for MySQL databases are defined in the section <span class="code">[[MySQL]]</span>.
        The new database accepts all of them, except for <span class="code">host</span>,
        which as been set to the remote host <span class="code">rpi-bug</span>,
        the name of my Raspberry Pi.
    </p>

    <h3>Explicit binding in tags</h3>

    <p>How do we use this new binding? First, let's do a text comparison,
        using tags. Here's what our template looks like:</p>
    <pre class="tty">&lt;table&gt;
  &lt;tr&gt;
    &lt;td class="stats_label"&gt;Inside Temperature, Vantage&lt;/td&gt;
    &lt;td class="stats_data"&gt;$current.inTemp&lt;/td&gt;
  &lt;/tr&gt;
  &lt;tr&gt;
    &lt;td class="stats_label"&gt;Inside Temperature, WMR100&lt;/td&gt;
    &lt;td class="stats_data"&gt;$latest<span class="highlight">($data_binding='wmr100_binding')</span>.inTemp&lt;/td&gt;
  &lt;/tr&gt;
&lt;/table&gt;</pre>

    <p>
        The explicit binding to <span class="code">wmr100_binding</span> is
        highlighted. This tells the reporting engine to override the default
        binding specifed in <span class="code">[StdReport]</span>, generally <span
            class="code">wx_binding</span>, and use <span class="code">wmr100_binding</span>
        instead.
    </p>

    <p>This results in an HTML output that looks like:</p>

    <div id="stats_group" class="indent">
        <div class="stats example_output">
            <table>
                <tbody>
                <tr>
                    <td class="stats_label">Inside Temperature, Vantage</td>
                    <td class="stats_data">68.7&#176;F</td>
                </tr>
                <tr>
                    <td class="stats_label">Inside Temperature, WMR100</td>
                    <td class="stats_data">68.9&#176;F</td>
                </tr>
                </tbody>
            </table>
        </div>
    </div>

    <h3>Explicit binding in images</h3>

    <p>How would we produce a graph of the two different temperatures? Here's
        what the relevant section of the <span class="code">skin.conf</span> file would look like.</p>
    <pre class="tty">[[[daycompare]]]
   [[[[inTemp]]]]
       label = Vantage inTemp
       [[[[WMR100Temp]]]]
           data_type = inTemp
           data_binding = wmr100_binding
           label = WMR100 inTemp</pre>

    <p>
        This will produce an image with name <span class="code">daycompare.png</span>,
        with two plot lines. The first will be of the temperature from the
        Vantage. It uses the default binding, <span class="code">wx_binding</span>,
        and will be labeled <span class="code">Vantage inTemp</span>. The second
        explicitly uses the <span class="code">wmr100_binding</span>. Because it
        uses the same variable name (<span class="code">inTemp</span>) as the
        first line, we had to explicitly specify it using option <span
            class="code">data_type</span>, in order to avoid using the same
        sub-section name twice (see the section <em><a
            href="#including_same_sql_type_2x">Including the same SQL
        type more than once in a plot</a></em> for details). It will be labeled <span
            class="code">WMR100 inTemp</span>. The results look like this:
    </p>
    <img src='images/daycompare.png' alt="Comparing temperatures"/>

    <h3 id="stupid_detail">Stupid detail</h3>

    <p>
        At first, I could not get this example to work. The problem turned out to
        be that the RPi was processing things just a beat behind the Dell, so the
        temperature for the "current" time wasn't ready when the Dell needed it. I
        kept getting <span class="code">N/A</span>. To avoid this, I introduced
        the tag <span class="code">$latest</span>, which uses the last available
        timestamp in the binding, which may or may not be the same as what <span
            class="code">$current</span> uses. That's why the example above uses
        <span class="code">$latest</span> instead of <span class="code">$current</span>.
    </p>


    <h1 id="standard_skin">The Standard <span class="code">skin.conf</span></h1>

    <p>This section is a reference to the options appearing in the skin
        configuration file. The default skin is the Standard skin, with a
        skin configuration file located at
        <span class="symcode">SKIN_ROOT</span><span class="code">/Standard/skin.conf</span>. </p>

    <p>The most important options, the ones you are likely to have to
        customize, are
        <span class="config_important"><strong>highlighted</strong></span>.</p>

    <p>It is worth noting that, like the main configuration file
        <span class="code">weewx.conf</span>, UTF-8 is used throughout.
    </p>

    <h2 class="config_section" id="Extras">[Extras]</h2>

    <p>This section is available to add any static tags you
        might want to use in your templates.</p>

    <h3>Example</h3>

    <p>As an example, the Standard <span class="code">skin.conf</span>
        file includes three options: </p>
    <table class="indent" style="width:50%" summary="Tag Extras">
        <tr class="first_row">
            <td>Skin option</td>
            <td>Template tag</td>
        </tr>
        <tr>
            <td><span class="code">radar_img</span></td>
            <td><span class="code">$Extras.radar_img</span></td>
        </tr>
        <tr>
            <td><span class="code">radar_url</span></td>
            <td><span class="code">$Extras.radar_url</span></td>
        </tr>
        <tr>
            <td><span class="code">googleAnalyticsId</span></td>
            <td><span class="code">$Extras.googleAnalyticsId</span></td>
        </tr>
    </table>
    <p>If you take a look at the template
        <span class="code">index.html.tmpl</span> you will see
        examples of testing for these tags (search the file for the
        string <span class="code">radar_img</span> to find them).
    </p>

    <p class="config_option">radar_img</p>

    <p>Set to an URL to show a local radar image for you.</p>

    <p class="config_option">radar_url</p>

    <p>If the above radar image is clicked, the browser will go to
        this URL. This is usually used to show a more detailed,
        close-up, radar picture.
    </p>

    <p>For me in Oregon, setting the above two options to:</p>
      <pre class="tty">
[Extras]
    radar_img = http://radar.weather.gov/ridge/lite/N0R/RTX_loop.gif
    radar_url = http://radar.weather.gov/ridge/radar.php?product=NCR&amp;rid=RTX&amp;loop=yes</pre>
    <p>results in a nice image of a radar centered on Portland,
        Oregon. When you click on it, it gives you a detailed, animated view.
        If you live in the USA, take a look at
        the <a href="http://radar.weather.gov/">NOAA radar website</a>
        to find a nice one that will work for you. In other countries, you
        will have to consult your local weather service.
    </p>

    <p class="config_option">googleAnalyticsId </p>

    <p>If you have a <a href="http://www.google.com/analytics/">Google
        Analytics ID</a>, you can set it here. The Google Analytics
        Javascript code will then be included, enabling analytics of your
        website usage. If commented out, the code will not be included. </p>

    <h3>Extending <span class="code">[Extras]</span></h3>

    <p>Other tags can be added in a similar manner, including sub-sections.
        For example, say you have added a video camera and you would like to
        add a still image with a hyperlink to a page with the video. You want
        all of these options to be neatly contained in a sub-section. </p>
      <pre class="tty">[Extras]
    [[video]]
        still = video_capture.jpg
        hyperlink = <a href="http://www.eatatjoes.com/video.html">http://www.eatatjoes.com/video.html</a></pre>
    <p>Then in your template you could refer to these as: </p>
      <pre class="tty">&lt;a href="$Extras.video.hyperlink"&gt;
    &lt;img src="$Extras.video.still" alt="Video capture"/&gt;
&lt;/a&gt;</pre>
    <h2 class="config_section">[Units]</h2>

    <p>This section deals with Units and their formatting. </p>

    <h3 class="config_section">[[Groups]]</h3>

    <p>This sub-section lists all the <em>Unit Groups</em> and specifies
        which unit system is to be used for each one of them. </p>

    <p>As there are many different observational measurement types (such as
        <span class="code">outTemp</span>, <span class="code">barometer</span>,
        etc.) used in <span class="code">weewx</span> (more than 50 at last
        count), it would be tedious, not to say possibly inconsistent, to
        specify a different measurement system for each one of them. At the
        other extreme, requiring all of them to be "U.S. Customary" or "Metric"
        seems overly restrictive. <span class="code">Weewx</span> has taken a
        middle route and divided all the different observation types into 12
        different <em>unit groups</em>. A unit group is something like <span
                class="code">group_temperature</span>. It represents the measurement
        system to be used by all observation types that are measured in
        temperature, such as inside temperature
        (type <span class="code">inTemp</span>),
        outside temperature (<span class="code">outTemp</span>),
        dewpoint (<span class="code">dewpoint</span>),
        wind chill (<span class="code">windchill</span>),
        and so on. If you decide that you want unit group <span class="code">group_temperature</span>
        to be measured in <span class="code">degree_C</span> then you are
        saying <em>all</em> members of its group will be reported in degrees
        Celsius. </p>

    <p>Note that the unit system is always specified in the singular. That is,
        specify <span class="code">degree_C</span> or <span class="code">foot</span>,
        not <span class="code">degrees_C</span> or <span class="code">feet</span>.
        See the <em><a href="#units">Appendix: Units</a></em> for more
        information, including a concise summary of the groups, their members,
        and which options can be used for each group. </p>

    <p class="config_important"><a class="config_option" id="group_altitude">group_altitude</a>
    </p>

    <p>Which measurement unit to be used for altitude. Possible options are
        <span class="code">foot</span> or <span class="code">meter</span>.</p>

    <p class="config_option">group_direction </p>

    <p>Which measurement unit to be used for direction. The only option is <span
            class="code">degree_compass</span>. </p>

    <p class="config_option">group_moisture </p>

    <p>The measurement unit to be used for soil moisture. The only option is <span
            class="code">centibar</span>. </p>

    <p class="config_option">group_percent </p>

    <p>The measurement unit to be used for percentages. The only option is <span
            class="code">percent</span>. </p>

    <p class="config_important">group_pressure </p>

    <p>The measurement unit to be used for pressure. Possible options are one
        of <span class="code">inHg</span> (inches of mercury), <span class="code">mbar</span>,
        or <span class="code">hPa</span>. </p>

    <p class="config_option">group_radiation </p>

    <p>The measurement unit to be used for radiation. The only option is <span
            class="code">watt_per_meter_squared</span>. </p>

    <p class="config_important">group_rain </p>

    <p>The measurement unit to be used for precipitation. Options are <span class="code">inch</span>,
        <span class="code">cm</span>, or <span class="code">mm</span>. </p>

    <p class="config_important">group_rainrate </p>

    <p>The measurement unit to be used for rate of precipitation. Possible
        options are one of <span class="code">inch_per_hour</span>, <span class="code">cm_per_hour</span>,
        or <span class="code">mm_per_hour</span>. </p>

    <p class="config_important">group_speed </p>

    <p>The measurement unit to be used for wind speeds. Possible options are
        one of <span class="code">mile_per_hour</span>, <span class="code">km_per_hour</span>,
        <span class="code">knot</span>, or <span class="code">meter_per_second</span>.
    </p>

    <p class="config_important">group_speed2 </p>

    <p>This group is similar to <span class="code">group_speed</span>, but is
        used for calculated wind speeds which typically have a slightly higher
        resolution. Possible options are one <span class="code">mile_per_hour2</span>,
        <span class="code">km_per_hour2</span>, <span class="code">knot2</span>,
        or <span class="code">meter_per_second2</span>. </p>

    <p><a class="config_important" id="group_temperature">group_temperature</a>
    </p>

    <p>The measurement unit to be used for temperatures. Options are <span class="code">degree_F</span>
        or <span class="code">degree_C</span>. </p>

    <p class="config_option">group_volt </p>

    <p>The measurement unit to be used for voltages. The only option is <span
            class="code">volt</span>. </p>

    <h3 class="config_section" id="Units_StringFormats">[[StringFormats]]</h3>

    <p>This sub-section is used to specify what string format is to be used
        for each unit when a quantity needs to be converted to a string.
        Typically, this happens with y-axis labeling on plots and for statistics
        in HTML file generation. For example, the options </p>
      <pre class="tty">degree_C = %.1f
inch     = %.2f</pre>
    <p>would specify that the given string formats are to be used when
        formatting any temperature measured in degrees Celsius or any
        precipitation amount measured in inches, respectively. The <a
                href="http://docs.python.org/library/string.html#format-specification-mini-language">
            formatting codes are those used by Python</a>, and are very similar
        to C's <span class="code">sprintf()</span> codes. </p>

    <p>You can also specify what string to use for an invalid or unavailable
        measurement (value <span class="code">None</span>). For example, </p>
    <pre class="tty">NONE = " N/A "</pre>

    <h3 class="config_section" id="Units_Labels">[[Labels]]</h3>

    <p>This sub-section specifies what label is to be used for each
        measurement unit type. For example, the options </p>
      <pre class="tty">degree_F = °F
inch     = ' in'</pre>
    <p>would cause all temperatures to have unit labels <span class="code">°F</span>
        and all precipitation to have labels <span class="code">in</span>. If
        any special symbols are to be used (such as the degree sign above) they
        should be encoded in UTF-8. This is generally what most text editors use
        if you cut-and-paste from a character map.</p>

    <p> If the label includes two values, then the first is assumed to be the
        singular form, the second the plural form. For example,</p>
      <pre class="tty">foot   = " foot",   " feet"
...
day    = " day",    " days"
hour   = " hour",   " hours"
minute = " minute", " minutes"
second = " second", " seconds"</pre>

    <p>This is particularly useful when <a href="#l11n_unit_labels">localizing the weewx and server uptimes</a>.</p>

    <h3 class="config_section" id="Units_TimeFormats">[[TimeFormats]]</h3>

    <p>This sub-section is used for time labels. It uses <a
            href="http://docs.python.org/library/datetime.html#strftime-behavior">strftime()</a>
        formats. The default looks like this:</p>
      <pre class='tty'>
    [[TimeFormats]]
        # This section sets the string format to be used for each time scale.
        # The values below will work in every locale, but may not look
        # particularly attractive. See the Customizing Guide for alternatives.

        day        = %X
        week       = %X (%A)
        month      = %x %X
        year       = %x %X
        rainyear   = %x %X
        current    = %x %X
        ephem_day  = %X
        ephem_year = %x %X</pre>

    <p>The specifiers <span class='code'>%x</span>, <span class='code'>%X</span>,
        and <span class='code'>%A</span>
        code locale dependent date, time, and weekday names, respectively.
        Hence, if you set an appropriate environment variable <span class='code'>LANG</span>,
        then the date and times should follow local conventions (see section
        <a href="#environment_variable_LANG">Environment variable LANG</a>
        for details on how to do this). However, they will not look particularly pretty
        and you may want to change them. For example, I use this in the U.S.:
    </p>
      <pre class="tty">
    [[TimeFormats]]
        #
        # More attractive formats that work in most Western countries.
        #
        day        = %H:%M
        week       = %H:%M on %A
        month      = %d-%b-%Y %H:%M
        year       = %d-%b-%Y %H:%M
        rainyear   = %d-%b-%Y %H:%M
        current    = %d-%b-%Y %H:%M
        ephem_day  = %H:%M
        ephem_year = %d-%b-%Y %H:%M</pre>

    <p>The last two formats, <span class='code'>ephem_day</span> and
        <span class='code'>ephem_year</span> allow the formatting to be set for almanac times
        The first, <span class="code">ephem_day</span>, is used for
        almanac times within the day, such as sunrise or sunset. The second,
        <span class="code">ephem_year</span>, is used for almanac times within the
        year, such as the next equinox or full moon. </p>

    <h3 class="config_section">[[Ordinates]]</h3>

    <p class="config_option">directions</p>

    <p>Set to the abbreviations to be used for ordinal directions. By default,
        this is <span class="code">N, NNE, NE, ENE, E, ESE, SE, SSE, S, SSW,
          SW, WSW, W, WNW, NW, NNW, N</span>.</p>

    <h3 class="config_section">[[DegreeDays]]</h3>

    <p class="config_important">heating_base <br/>
        cooling_base </p>

    <p>Set to the base temperature for calculating heating and cooling
        degree-days, along with the unit to be used. Examples:</p>
      <pre class="tty">heating_base = 65.0, degree_F
cooling_base = 20.0, degree_C</pre>
    <h3 class="config_section" id="trend">[[Trend]]</h3>

    <p class="config_option">time_delta</p>

    <p>Set to the time difference over which you want trends to be calculated.
        The default is 3 hours.</p>

    <p class="config_option">time_grace</p>

    <p>When searching for a previous record to be used in calculating a trend,
        a record within this amount of <span class="code">time_delta</span>
        will be accepted. Default is 300 seconds.</p>

    <h2 class="config_section">[Labels]</h2>

    <p>This section sets the various labels to use. </p>

    <p class="config_option">hemispheres </p>

    <p>Comma separated list for the labels to be used for the four
        hemispheres. The default is <span class="code">N, S, E, W</span>.</p>

    <p class="config_option">latlon_formats</p>

    <p>Comma separated list for the formatting to be used when converting
        latitude and longitude to strings. There should be three elements:</p>
    <ol>
        <li>The format to be used for whole degrees of latitude</li>
        <li>The format to be used for whole degrees of longitude</li>
        <li>The format to be used for minutes.</li>
    </ol>
    <p>This allows you to decide whether or not you want leading zeroes. The
        default includes leading zeroes and is &quot;%02d&quot;, &quot;%03d&quot;, &quot;%05.2f&quot;</p>

    <h3 class="config_section" id="Labels_Generic">[[Generic]]</h3>

    <p>This sub-section specifies default labels to be used for each observation
        type. For example, options </p>
      <pre class="tty">inTemp  = Temperature inside the house
outTemp = Outside Temperature
UV      = UV Index</pre>
    <p>would cause the given labels to be used for plots of <span
            class="code">inTemp</span> and <span class="code">outTemp</span>.
        If no option is given, then the observation type itself will
        be used (<em>e.g., </em><span class="code">outTemp</span>).</p>

    <h2 class="config_section">[Almanac]</h2>

    <p>This section controls what text to use for the almanac. It consists of
        only one entry </p>

    <p class="config_option">moon_phases </p>

    <p>This option is a comma separated list of labels to be used for the
        eight phases of the moon. Default is <span class="code">New, Waxing
          crescent, First quarter, Waxing gibbous, Full, Waning gibbous, Last
          quarter, Waning crescent</span>. </p>

    <h2 class="config_section">[CheetahGenerator]</h2>

    <p>This section is used by generator
        <span class="code">weewx.cheetahgenerator.CheetahGenerator</span>
        and controls text generation from templates, specifically which files
        are to be produced from which template. </p>

    <h3>Overview of file generation</h3>

    <p>Files are generated from templates, and each template is identified
        by the <span class="config_option">template</span> parameter.</p>

    <p>Each template file is named something like
        <span class="code"><em>D/F.E.tmpl</em></span>, where
        <span class="code">D</span> is the (optional) directory the
        template sits in and will also be the directory the results will be
        put in, and <span class="code">F.E</span> is the generated file name.
        So, given a template file with name <span class="code">Acme/index.html.tmpl</span>,
        the results will be put in <span class="symcode">HTML_ROOT</span><span class="code">/Acme/index.html</span>.
    </p>

    <p>The configuration for a group of templates will look something like this:</p>
    <pre class="tty">[CheetahGenerator]
    [[index]]
        template = index.html.tmpl
    [[textfile]]
        template = filename.txt.tmpl
    [[xmlfile]]
        template = filename.xml.tmpl</pre>
    <p>There can be only one <span class="config_option">template</span> in
        each block. In most cases, the block name does not matter &mdash; it is
        used only to isolate each template. However, there are two block names
        that have special meaning: <span class='code'>SummaryByMonth</span> and
        <span class='code'>SummaryByYear</span>. They are described below.</p>

    <p>The file generator runs on each new archive record. In a default
        weewx installation, that would be every 5 minutes.</p>

    <p>Cheetah processes each template to generate a file. Cheetah follows
        any logic defined by directives such as <span class="code">for</span>
        or <span class="code">if ... else</span>, and it replaces variables
        such as <span class="code">$Extras.radar_url</span> or
        <span class="code">$current.outTemp.max</span>.</p>

    <p>Variables are defined by objects in weewx. Some variables are static,
        others are linked to data in databases. The list of variables can be
        extended.</p>

    <h3>File generation options</h3>

    <p class="config_option">search_list</p>

    <p>This is the list of search list objects that will be scanned by
        the template engine, looking for tags. See the section
        <em><a href="#defining_new_tags">Defining new tags</a></em> and the
        <a href="http://cheetahtemplate.org/docs/users_guide_html/users_guide.html">Cheetah documentation</a> for
        details on
        search lists. If no <span class="config_option">search_list</span>
        is specified, a default list will be
        used. The default list is:</p>
    <pre class="tty">search_list = weewx.cheetahgenerator.Almanac, weewx.cheetahgenerator.Station, weewx.cheetahgenerator.Stats, weewx.cheetahgenerator.UnitInfo, weewx.cheetahgenerator.Extras</pre>
    <p class="config_option">search_list_extensions</p>

    <p>This defines one or more search list objects that will be appended to
        the <span class="config_option">search_list</span>. For example, the
        following adds alltime and forecast variables to the search list.</p>
    <pre class="tty">search_list_extensions = examples.xsearch.MyXSearch, user.forecast.ForecastVariables</pre>
    <p class="config_option">encoding </p>

    <p>This option controls which encoding is to be used for the generated
        output. The encoding can be specified for individual files. There are
        3 possible choices: </p>
    <table class="indent">
        <tbody>
        <tr class="first_row">
            <td>Encoding</td>
            <td>Comments</td>
        </tr>
        <tr>
            <td class="code first_col">html_entities</td>
            <td>Non 7-bit characters will be represented
                as HTML entities (<em>e.g.</em>, the degree sign will be
                represented as <span class="code">&amp;#176;</span>)
            </td>
        </tr>
        <tr>
            <td class="code first_col">utf8</td>
            <td>Non 7-bit characters will be represented in UTF-8.</td>
        </tr>
        <tr>
            <td class="code first_col">strict_ascii</td>
            <td>Non 7-bit characters will be ignored.</td>
        </tr>
        </tbody>
    </table>
    <p>The encoding <span class="code">html_entities</span> is the
        default.</p>

    <p class="config_option">template</p>

    <p>The name of a template file. A template filename must end with
        <span class="code">.tmpl</span>. Filenames are case-sensitive.
        If the template filename has the letters <span class="code">YYYY</span>
        or <span class="code">MM</span> in its name, these will be substituted
        for the year and month, respectively. So, a template with the name
        <span class="code">summary-YYYY-MM.html.tmpl</span> would have name
        <span class="code">summary-2010-03.html</span> for the month of March,
        2010.</p>

    <p class="config_option">stale_age</p>

    <p>
        File staleness age, in seconds. If the file is older than this age it will
        be generated from the template. If no <span class="code">stale_age</span>
        is specified, then the file will be generated every time the generator
        runs.
    </p>

    <p class="config_option">[[SummaryByMonth]]</p>

    <p>The <span class="code">SummaryByMonth</span> section defines some
        special behavior. Each template in this section will be used
        multiple times, each time with a different per-month timespan.
        Be sure to include <span class="code">YYYY</span> and
        <span class="code">MM</span> in the filename of any template in this
        section.</p>

    <p class="config_option">[[SummaryByYear]]</p>

    <p>The <span class="code">SummaryByYear</span> section defines some
        special behavior. Each template in this section will be used
        multiple times, each time with a different per-year timespan.
        Be sure to include <span class="code">YYYY</span> in the filename
        of any template in this section.</p>

    <h3>Customizing file generation</h3>

    <p>The best way to customize file generation is to make a copy of
        a working report/skin, then make incremental changes.</p>

    <p>When there is an error during template generation, the error will
        show up in the log file. Many errors are obvious &mdash; Cheetah will
        display a line number and list the template file in which the error
        occurred. In some cases the error reporting is rather obscure. So
        make small changes and test often. Use the tool
        <span class="code"><a href="#wee_reports">wee_reports</a></span>
        to test modifications to the generator configuration and/or the
        template contents.</p>

    <h3>The Standard skin templates</h3>

    <p>Here is the <span class="code">[CheetahGenerator]</span> section from
        the Standard <span class="code">skin.conf</span></p>

      <pre class="tty">[CheetahGenerator]
    # This section is used by the generator CheetahGenerator, and specifies
    # which files are to be generated from which template.

    encoding = html_entities

    [[SummaryByMonth]]
        # Reports that summarize "by month"
        [[[NOAA_month]]]
            encoding = strict_ascii
            template = NOAA/NOAA-YYYY-MM.txt.tmpl

    [[SummaryByYear]]
        # Reports that summarize "by year"
        [[[NOAA_year]]]
            encoding = strict_ascii
            template = NOAA/NOAA-YYYY.txt.tmpl
        
    [[ToDate]]
        # Reports that show statistics "to date", such as day-to-date,
        # week-to-date, month-to-date, etc.
        [[[day]]]
            template = index.html.tmpl
        
        [[[week]]]
            template = week.html.tmpl
        
        [[[month]]]
            template = month.html.tmpl
        
        [[[year]]]
            template = year.html.tmpl
            
        [[[RSS]]]
            template = RSS/weewx_rss.xml.tmpl
                
        [[[Mobile]]]
            template = mobile.html.tmpl</pre>

    <p>The Standard skin contains three different kinds of generated
        output: </p>
    <ol>
        <li>Summary by Month. The Standard skin uses
            <span class="code">SummaryByMonth</span> to produce NOAA summaries,
            one for each month, as a simple text file.
        </li>
        <li>Summary by Year. The Standard skin uses
            <span class="code">SummaryByYear</span> to produce NOAA summaries,
            one for each year, as a simple text file.
        </li>
        <li>Summary "To Date". The Standard skin produce reports for the day,
            week, month, and year-to-date observations. These files are HTML.
            The first, the daily summary (output filename is
            <span class="code">index.html</span>),
            includes a drop-down list that displays the NOAA month and yearly
            summaries.
        </li>
    </ol>
    <p>The encoding for text files is <span class="code">strict_ansii</span>,
        whereas the encoding for html files is
        <span class="code">html_entities</span>. In the Standard skin this is
        specified by declaring
        <span class="code">encoding = html_entities</span> at the top level
        of <span class="code">[CheetahGenerator]</span> then
        <span class="code">encoding = strict_ansii</span> for each text file.
    </p>

    <p>Other than <span class="code">SummaryByMonth</span> and
        <span class="code">SummaryByYear</span>, the section names are
        arbitrary. <span class="code">ToDate</span> could just as well have
        been called <span class="code">files_to_date</span>, and the sections
        <span class="code">day</span>, <span class="code">week</span>, and
        <span class="code">month</span> could just as well have been called
        <span class="code">tom</span>, <span class="code">dick</span>, and
        <span class="code">harry</span>.</p>

    <h2 class="config_section">[ImageGenerator]</h2>

    <p>This section describes the various options available to the image
        generator.</p>

    <div class="image image-right">
        <img src="images/image_parts.png"
             alt="Part names in a weewx image"/>

        <div class="image_caption">Part names in a weewx image</div>
    </div>


    <h3>Overall options</h3>

    <p>These are options that affect the overall image.</p>

    <p class="config_option">
        image_width<br/> image_height
    </p>

    <p>The width and height of the image in pixels. Optional. Default is 300
        x 180 pixels.</p>

    <p class="config_option">image_background_color</p>

    <p>The background color of the whole image. Optional. Default is
        <span class='code'>0xf5f5f5</span> ("SmokeGray")</p>

    <p class="config_option">chart_background_color</p>

    <p>The background color of the chart itself. Optional. Default is
        <span class='code'>0xd8d8d8</span>.</p>

    <p class="config_option">chart_gridline_color</p>

    <p>The color of the chart grid lines. Optional. Default is
        <span class='code'>0xa0a0a0</span></p>

    <div class="image image-right" style="clear:right">
        <img src="images/weektempdew.png" alt="Example of day/night bands"/>

        <div class="image_caption">Example of day/night bands in a one
        week image</div>
    </div>
    <p class="config_option">show_daynight</p>

    <p>
        Set to <span class="code">true</span> to show day/night bands in an image.
        Otherwise, set to false. This only looks good with day or week plots.
        Optional. Default is <span class="code">false</span>.
    </p>

    <p class="config_option">daynight_day_color</p>

    <p>
        The color to be used for the daylight band. Optional. Default is <span
            class="code">0xffffff</span>.
    </p>

    <p class="config_option">daynight_night_color</p>

    <p>
        The color to be used for the nighttime band. Optional. Default is <span
            class="code">0xf0f0f0</span>, a dark gray.
    </p>

    <p class="config_option">daynight_edge_color</p>

    <p>
        The color to be used in the transition zone between night and day.
        Optional. Default is <span class="code">0xefefef</span>, a mid-gray.
    </p>


    <h3>Various label options</h3>

    <p>These are options for the various labels used in the image.</p>

    <p class="config_option">top_label_font_path</p>

    <p>
        The path to the font to be use for the top label. Optional. If not given,
        or if <span class="code">weewx</span> cannot find the font, then the
        default PIL font will be used.
    </p>

    <p class="config_option">top_label_font_size</p>

    <p>The size of the top label in pixels. Optional. The default is
        <span class='code'>10</span>.</p>

    <p class="config_option">unit_label_font_path</p>

    <p>
        The path to the font to be use for the unit label. Optional. If not given,
        or if <span class="code">weewx</span> cannot find the font, then the
        default PIL font will be used.
    </p>

    <p class="config_option">unit_label_font_size</p>

    <p>The size of the unit label in pixels. Optional. The default is
        <span class='code'>10</span>.</p>

    <p class="config_option">unit_label_font_color</p>

    <p>The color of the unit label font. Optional. Default is
        <span class='code'>black</span>.</p>

    <p class="config_option">bottom_label_font_path</p>

    <p>
        The path to the font to be use for the bottom label. Optional. If not
        given, or if <span class="code">weewx</span> cannot find the font, then
        the default PIL font will be used.
    </p>

    <p class="config_option">bottom_label_font_size</p>

    <p>The size of the bottom label in pixels. Optional. The default is
        <span class='code'>10</span>.</p>

    <p class="config_option">bottom_label_font_color</p>

    <p>The color of the bottom label font. Optional. Default is
        <span class='code'>black</span>.</p>

    <p class="config_option">bottom_label_format</p>

    <p>
        The format to be used for the bottom label. It should be a <a
            href="http://docs.python.org/library/datetime.html#strftime-strptime-behavior">
        strftime format</a>. Optional. Default is
        <span class="code">'%m/%d/%y %H:%M'</span>.
    </p>

    <p class="config_option">axis_label_font_path</p>

    <p>
        The path to the font to be use for the x- and y-axis labels. Optional. If not given,
        or if <span class="code">weewx</span> cannot find the font, then the
        default PIL font will be used.
    </p>

    <p class="config_option">axis_label_font_size</p>

    <p>The size of the x- and y-axis labels in pixels. Optional. The default is
        <span class='code'>10</span>.</p>

    <p class="config_option">axis_label_font_color</p>

    <p>The color of the x- and y-axis label font. Optional. Default is
        <span class='code'>black</span>.</p>

    <p class="config_option">x_label_format</p>

    <p>The format to be used for the time labels on the x-axis. It should be a <a
            href="http://docs.python.org/library/datetime.html#strftime-strptime-behavior">
        strftime format</a>. Optional. If not given, a sensible format will be
        chosen automatically.
    </p>


    <h3>Plot scaling options</h3>

    <p class="config_option">time_length</p>

    <p>
        The nominal length of the time period to be covered in seconds. The exact
        length of the x-axis is chosen by the plotting engine to cover this
        period. Optional. Default is <span class="code">86400</span> (one day).
    </p>

    <p class="config_option">yscale</p>

    <p>
        A 3-way tuple (<span class="code">ylow</span>, <span class="code">yhigh</span>,
        <span class="code">min_interval</span>), where <span class="code">ylow</span>
        and <span class="code">yhigh</span> are the minimum and maximum y-axis
        values, respectively, and <span class="code">min_interval</span> is the
        minimum tick interval. If set to <span class="code">None</span>, the
        corresponding value will be automatically chosen. Optional. Default is
        <span class="code">None, None, None</span>. (Choose the y-axis minimum,
        maximum, and minimum increment automatically.)
    </p>


    <h3>Compass rose options</h3>

    <div class="image image-right" style="width:300px">
        <img src="images/daywindvec.png"
             alt="Example of a progressive vector plot"/>

        <div class="image_caption">Example of a vector plot with a compass rose in the lower-left</div>
    </div>

    <p class="config_option">rose_label</p>

    <p>
        The label to be used in the compass rose to indicate due North. Optional.
        Default is <span class="code">N</span>.
    </p>

    <p class="config_option">rose_label_font_path</p>

    <p>
        The path to the font to be use for the rose label (the letter "N,"
        indicating North). Optional. If not given, or if <span class="code">weewx</span>
        cannot find the font, then the default PIL font will be used.
    </p>

    <p class="config_option">rose_label_font_size</p>

    <p>The size of the compass rose label in pixels. Optional. The default
        is <span class="code">10</span>.</p>

    <p class="config_option">rose_label_font_color</p>

    <p>The color of the compass rose label. Optional. Default is the same
        color as the rose itself.</p>

    <p class="config_option">vector_rotate</p>

    <p>
        Causes the vectors to be rotated by this many degrees. Positive is clockwise.
        If westerly winds dominate at your location (as they do at mine),
        then you may want to specify <span
            class="code">+90</span> for this option. This will cause the average vector
        to point straight up, rather than lie flat against the x-axis. Optional.
        The default is <span class='code'>0</span>.
    </p>


    <h3>Shared plot line options</h3>

    <p>These are options shared by all the plot lines.</p>

    <p class="config_option">chart_line_colors</p>

    <p>
        Each chart line is drawn in a different color. This option is a list of
        those colors. If the number of lines exceeds the length of the list, then
        the colors wrap around to the beginning of the list. NB: individual line
        color can be overridden by using option <span class="code">color</span>.
        Optional. In the case of bar charts, this is the color
        of the outline of the bar. Default is
        <span class="code">0xff0000, 0x00ff00, 0x0000ff</span>.
    </p>

    <p class="config_option">chart_fill_colors</p>

    <p>
        A list of the color to be used as the fill of the bar charts. Optional.
        The default is to use the same color as the outline color (option
        <span class="code">chart_line_colors</span>) above.
    </p>

    <p class="config_option">chart_line_width</p>

    <p>
        Each chart line can be drawn using a different line width. This option is a list of
        these widths. If the number of lines exceeds the length of the list, then
        the widths wrap around to the beginning of the list. NB: individual line
        widths can be overridden by using option <span class="code">width</span>.
        Optional. Default is <span class="code">1, 1, 1</span>.
    </p>


    <h3>Individual line options</h3>

    <p>These are options that are set for individual lines.</p>

    <p class="config_option">aggregate_type</p>

    <p>
        The default is to plot every data point, but this is
        probably not a good idea for any plot longer than a day. By setting this
        option, you can <em>aggregate</em> data by a set time interval. Available
        aggregation types include <span class="code">avg</span>, <span
            class="code">sum</span>, <span class="code">max</span>, <span
            class="code">min</span>, <span class="code">count</span>, and
        <span class="code">last</span>.
    </p>

    <p class="config_option">aggregate_interval</p>

    <p>The time period over which the data should be aggregated. Required if
        <span class="code">aggregate_type</span> has been set. </p>

    <p class="config_option">plot_type</p>

    <p>
        The type of plot for this line. Choices are <span class="code">line</span>,
        <span class="code">bar</span>, or <span class="code">vector</span>.
        Optional. Default is <span class="code">line</span>.
    </p>

    <p class="config_option">color</p>

    <p>
        This option is to override the color for an individual line. Optional.
        Default is to use the color in <span class="code">chart_line_colors</span>.
    </p>

    <p class="config_option">line_type</p>

    <p>
        The type of line to be used. Choices are <span class="code">solid</span>
        or <span class="code">none</span>. Optional. Default is
        <span class="code">solid</span>.
    </p>

    <p class="config_option">marker_type</p>

    <p>
        The type of marker to be used to marke each data point. Choices are <span
            class="code">cross</span>, <span class="code">x</span>, <span
            class="code">circle</span>, <span class="code">box</span>, or <span
            class="code">none</span>. Optional. Default is
        <span class="code">none</span>.
    </p>

    <p class="config_option">marker_size</p>

    <p>
        The size of the marker. Optional. Default is <span class="code">8</span>.
    </p>

    <p class="config_option">line_gap_fraction</p>

    <p>
        If there is a gap between data points bigger than this fractional amount
        of the x-axis, then a gap will be drawn, rather than a connecting line.
        See Section <em><a href="#line_gaps">Line gaps</a></em>. Optional. The
        default is to always draw the line.
    </p>

    <p class="config_option">width</p>

    <p>
        This option is to override the line widthfor an individual line. Optional.
        Default is to use the width in <span class="code">chart_line_width</span>.
    </p>

    <p class="config_option">label</p>

    <p>The label to be used for this plot line in the top label. Optional.
        The default is to use the SQL variable name.</p>

    <p class="config_option">data_type</p>

    <p>
        The SQL data type to be used for this plot line. For more information,
        see the section
        <em><a href="#including_same_sql_type_2x">Including the same SQL type more than once in a plot</a></em>.
        Optional. The default is to use the
        section name.
    </p>


    <h2 class="config_section">[CopyGenerator]</h2>

    <p>This section is used by generator <span class="code">weewx.reportengine.CopyGenerator</span>
        and controls which files are to be copied over from the skin
        directory to the destination directory. Think of it as "file
        generation," except that rather than going through the template engine,
        the files are simply copied over. </p>

    <p class="config_option">copy_once </p>

    <p>This option controls which files get copied over on the first
        invocation of the report engine service. Typically, this is things such
        as style sheets or background GIFs. Wildcards can be used. </p>

    <p class="config_option">copy_always </p>

    <p>This is a list of files that should be copied on every invocation.
        Wildcards can be used. </p>

    <p>Here is the <span class="code">[CopyGenerator]</span> section from
        the Standard <span class="code">skin.conf</span></p>
      <pre class="tty">[CopyGenerator]
    # This section is used by the generator CopyGenerator

    # List of files to be copied only the first time the generator runs
    copy_once = backgrounds/*, weewx.css, mobile.css, favicon.ico
    
    # List of files to be copied each time the generator runs
    # copy_always = </pre>
    <p>The Standard skin includes some background images, CSS files, and
        icons that need to be copied once. There are no files that need
        to be copied every time the generator runs.</p>


    <h2 class="config_section" id="generators_section">[Generators]</h2>

    <p>This section defines the list of generators that should be run.</p>

    <p class="config_option">generator_list </p>

    <p>This option controls which generators get run for this skin. It is a
        comma separated list. The generators will be run in this order. </p>

    <p>Here is the <span class="code">[Generators]</span> section from the
        Standard <span class="code">skin.conf</span></p>
      <pre class="tty">[Generators]
    generator_list = weewx.cheetahgenerator.CheetahGenerator, weewx.imagegenerator.ImageGenerator, weewx.reportengine.CopyGenerator</pre>
    <p>The Standard skin uses three generators: CheetahGenerator, ImageGenerator, and CopyGenerator.</p>

    <h1 id="localization">Localization</h1>

    <p>What follows is a guide to localizing to a non-English language
        and/or locale. There are two parts: translating to different languages
        and modifying to reflect local conventions for displaying data.</p>

    <h2>Translate the templates</h2>

    <p>First, you will need to go through the templates and translate to your
        target language. Obvious text strings such as
        <span class="code">"Current Weather Conditions"</span>
        will need to be translated.</p>

    <h2>Modify the skin configuration</h2>

    <p>Next, you will need to go through <span class="code">skin.conf</span>
        to translate labels and modify formats to follow local conventions.
    </p>

    <p>You will probably want to change the generic labels used for the
        observation types:</p>
      <pre class="tty">[Labels]
    ...
    [[Generic]]
        barometer      = Barometer
        dewpoint       = Dew Point
        heatindex      = Heat Index
        inHumidity     = Inside Humidity
        inTemp         = Inside Temperature
        outHumidity    = Outside Humidity
        outTemp        = Outside Temperature
        radiation      = Radiation
        rain           = Rain
        rainRate       = Rain Rate
        rxCheckPercent = ISS Signal Quality
        windDir        = Wind Direction
        windGust       = Gust Speed
        windGustDir    = Gust Direction
        windSpeed      = Wind Speed
        windchill      = Wind Chill
        windgustvec    = Gust Vector
        windvec        = Wind Vector
        extraTemp1     = Pond Temperature</pre>
    <p>The hemisphere abbreviations may have to be changed: </p>
      <pre class="tty">[Labels]
    hemispheres = N, S, E, W</pre>
    <p>The wind ordinal directions may have to be changed: </p>
      <pre class='tty'>[Units]
    ...
    [[Ordinates]]    
        # The ordinal directions. The last one should be for no wind direction
        directions = N, NNE, NE, ENE, E, ESE, SE, SSE, S, SSW, SW, WSW, W, WNW, NW, NNW, N/A </pre>
    <p>Don't forget the moon phases:</p>
      <pre class="tty">[Almanac]
    moon_phases = New, Waxing crescent, First quarter, Waxing gibbous, Full, Waning gibbous, Last quarter, Waning crescent</pre>
    <p id="l11n_unit_labels">Most of the unit labels either follow
        ISO conventions, or are unlikely to be used outside English
        speaking countries (an example would be
        &quot;foot&quot;). But, there are a few exceptions, used to
        label the weewx and server &quot;uptimes&quot;,
        which can be found in sub-section
        <span class="code">[Units][[Labels]]</span></p>
                <pre class="tty">[Units]
    ...
    [[Labels]]
        ...
        day     = " day",    " days"
        hour    = " hour",   " hours"
        minute  = " minute", " minutes"
        second  = " second", " seconds"</pre>
    <p>By default, the time formats will use the local convention specified
        by the LANG environment variable. These can be modified individually
        in the <span class='code'>[Units][[TimeFormats]]</span> section.</p>
      <pre class='tty'>[Units]
    [[TimeFormats]]
        day        = %X
        week       = %X (%A)
        month      = %x %X
        year       = %x %X
        rainyear   = %x %X
        current    = %x %X
        ephem_day  = %X
        ephem_year = %x %X</pre>

    <h2 id="environment_variable_LANG">Environment variable <span class="code">LANG</span></h2>

    <p>Finally, you will need to set the environment variable <span class="code">LANG</span>
        to reflect your locale. For example, assuming you set</p>
    <pre class="tty">$ export LANG=es_ES.UTF-8</pre>
    <p>before running <span class="code">weewx</span>, then the local Spanish
        names for days of the week and months of the year will be used. The
        decimal point for numbers will also be modified appropriately.</p>

    <h1 id="service_engine">Customizing the engine</h1>

    <p>This is an advanced topic intended for those who wish to try their hand
        at extending the internal engine in weewx. You should have a passing
        familiarity with Python or, at least, be willing to learn it. </p>

    <p class="warning">Please note that the API to the service engine may change in future versions!</p>

    <p>At a high level, <span class="code">weewx</span> consists of an <em>engine</em>
        that is responsible for managing a set of <em>services</em>. A service
        consists of a Python class which binds its member functions to various <em>events</em>.
        The engine arranges to have the bound member function called when a
        specific event happens, such as a new LOOP packet arriving. </p>

    <p>To customize, you can </p>
    <ul>
        <li>Customize a service</li>
        <li>Add a service</li>
    </ul>
    <p>See the table <a href="#default_services">Default services</a> above for a list
        of the services that are normally run.</p>

    <h2>Customizing a service</h2>

    <p>The service <span class="code">weewx.engine.StdPrint</span> prints
        out new LOOP and archive packets to the console when they arrive. By
        default, it prints out the entire record, which generally includes a lot
        of possibly distracting information and can be rather messy. Suppose you
        do not like this, and want it to print out only the time, barometer
        reading, and the outside temperature whenever a new LOOP packet arrives.
        This could be done by subclassing the default print service <span class="code">StdPrint</span>
        and overriding member function <span class="code">new_loop_packet()</span>.
    </p>

    <p>Create the file <span class="code">user/myprint.py</span>:
    </p>
      <pre class="tty">from weewx.engine import StdPrint
from weeutil.weeutil import timestamp_to_string

class MyPrint(StdPrint):

    # Override the default new_loop_packet member function:
    def new_loop_packet(self, event):
        packet = event.packet
        print "LOOP: ", timestamp_to_string(packet['dateTime']),
            "BAR=",  packet.get('barometer', 'N/A'),
            "TEMP=", packet.get('outTemp', 'N/A')</pre>
    <p>This service substitutes a new implementation for the member function <span
            class="code">new_loop_packet</span>. This implementation prints out
        the time, then the barometer reading (or <span class="code">N/A</span>
        if it is not available) and the outside temperature (or <span class="code">N/A</span>).</p>

    <p>You then need to specify that your print service class should be loaded
        instead of the default <span class="code">StdPrint</span> service. This
        is done by substituting your service name for <span class="code">StdPrint</span>
        in <span class="code">service_list</span>, located in <span class="code">[Engine][[Services]]</span>:
    </p>
      <pre class="tty">[Engine]
    [[Services]]
        ...
        report_services = <span class="highlight">user.myprint.MyPrint</span>, weewx.engine.StdReport</pre>
    <p>Note that the <span class="code">report_services</span> must be all on
        one line. Unfortunately, the parser <span class="code">ConfigObj</span>
        does not allow options to be continued on to following lines.</p>

    <h2>Adding a service</h2>

    <p>Suppose there is no service that can be easily customized for your
        needs. In this case, a new one can easily be created by subclassing off
        the abstract base class <span class="code">StdService</span>, and then
        adding the functionality you need. Here is an example that implements an
        alarm, which sends off an email when an arbitrary expression evaluates <span
                class="code">True</span>. This example is included in the standard
        distribution in directory <span class="code">/examples</span>.</p>

    <p>File <span class="code">examples/alarm.py</span>: </p>
      <pre class="tty">import time
import smtplib
from email.mime.text import MIMEText
import threading
import syslog

import weewx
from weewx.engine import StdService
from weeutil.weeutil import timestamp_to_string, option_as_list

# Inherit from the base class StdService:
class MyAlarm(StdService):
    """Custom service that sounds an alarm if an arbitrary expression evaluates true"""
    
    def __init__(self, engine, config_dict):
        # Pass the initialization information on to my superclass:
        super(MyAlarm, self).__init__(engine, config_dict)
        
        # This will hold the time when the last alarm message went out:
        self.last_msg_ts = 0
        
        try:
            # Dig the needed options out of the configuration dictionary.
            # If a critical option is missing, an exception will be raised and
            # the alarm will not be set.
            self.expression    = config_dict['Alarm']['expression']
            self.time_wait     = int(config_dict['Alarm'].get('time_wait', 3600))
            self.smtp_host     = config_dict['Alarm']['smtp_host']
            self.smtp_user     = config_dict['Alarm'].get('smtp_user')
            self.smtp_password = config_dict['Alarm'].get('smtp_password')
            self.SUBJECT       = config_dict['Alarm'].get('subject', "Alarm message from weewx")
            self.FROM          = config_dict['Alarm'].get('from', 'alarm@weewx.com')
            self.TO            = option_as_list(config_dict['Alarm']['mailto'])
            syslog.syslog(syslog.LOG_INFO, "alarm: Alarm set for expression: '%s'" % self.expression)
            
            # If we got this far, it's ok to start intercepting events:
            self.bind(weewx.NEW_ARCHIVE_RECORD, self.newArchiveRecord)    # NOTE 1
            
        except KeyError, e:
            syslog.syslog(syslog.LOG_INFO, "alarm: No alarm set. %s" % e)
            
    def newArchiveRecord(self, event):
        """Gets called on a new archive record event."""
        
        # To avoid a flood of nearly identical emails, this will do
        # the check only if we have never sent an email, or if we haven't
        # sent one in the last self.time_wait seconds:
        if not self.last_msg_ts or abs(time.time() - self.last_msg_ts) &ge; self.time_wait :
            # Get the new archive record:
            record = event.record

            # Be prepared to catch an exception in the case that the expression contains 
            # a variable that is not in the record:
            try:                                                              # NOTE 2
                # Evaluate the expression in the context of the event archive record.
                # Sound the alarm if it evaluates true:
                if eval(self.expression, None, record):                       # NOTE 3
                    # Sound the alarm!
                    # Launch in a separate thread so it doesn't block the main LOOP thread:
                    t  = threading.Thread(target = MyAlarm.soundTheAlarm, args=(self, record))
                    t.start()
                    # Record when the message went out:
                    self.last_msg_ts = time.time()
            except NameError, e:
                # The record was missing a named variable. Write a debug message, then keep going
                syslog.syslog(syslog.LOG_DEBUG, "alarm: %s" % e)

    def soundTheAlarm(self, rec):
        """This function is called when the given expression evaluates True."""
        
        # Get the time and convert to a string:
        t_str = timestamp_to_string(rec['dateTime'])

        # Log it in the system log:
        syslog.syslog(syslog.LOG_INFO, "alarm: Alarm expression \"%s\" evaluated True at %s" % (self.expression, t_str))

        # Form the message text:
        msg_text = "Alarm expression \"%s\" evaluated True at %s\nRecord:\n%s" % (self.expression, t_str, str(rec))
        # Convert to MIME:
        msg = MIMEText(msg_text)
        
        # Fill in MIME headers:
        msg['Subject'] = self.SUBJECT
        msg['From']    = self.FROM
        msg['To']      = ','.join(self.TO)
        
        # Create an instance of class SMTP for the given SMTP host:
        s = smtplib.SMTP(self.smtp_host)
        try:
            # Some servers (eg, gmail) require encrypted transport.
            # Be prepared to catch an exception if the server
            # doesn't support it.
            s.ehlo()
            s.starttls()
            s.ehlo()
            syslog.syslog(syslog.LOG_DEBUG, "  **** using encrypted transport")
        except smtplib.SMTPException:
            syslog.syslog(syslog.LOG_DEBUG, "  **** using unencrypted transport")

        try:
            # If a username has been given, assume that login is required for this host:
            if self.smtp_user:
                s.login(self.smtp_user, self.smtp_password)
                syslog.syslog(syslog.LOG_DEBUG, "  **** logged in with user name %s" % (self.smtp_user,))
            
            # Send the email:
            s.sendmail(msg['From'], self.TO,  msg.as_string())
            # Log out of the server:
            s.quit()
        except Exception, e:
            syslog.syslog(syslog.LOG_ERR, "alarm: SMTP mailer refused message with error %s" % (e,))
            raise
        
        # Log sending the email:
        syslog.syslog(syslog.LOG_INFO, "  **** email sent to: %s" % self.TO) </pre>
    <p>This service expects all the information it needs to be in the
        configuration file <span class="code">weewx.conf</span> in a new
        section called <span class="code">[Alarm]</span>. So, add the following
        lines to your configuration file: </p>
      <pre class="tty">[Alarm]
    expression = "outTemp &lt; 40.0"
    time_wait = 3600
    smtp_host = smtp.mymailserver.com
    smtp_user = myusername
    smtp_password = mypassword
    mailto = auser@adomain.com, anotheruser@someplace.com
    from   = me@mydomain.com
    subject = "Alarm message from weewx!"</pre>
    <p>There are three important points to be noted in this example, each marked
        with a <span class="code">NOTE</span> flag in the code.</p>
    <ol>
        <li>Here is where the binding happens between an event, <span
                class="code">weewx.NEW_ARCHIVE_RECORD</span> in this example, and a
            member function, <span class="code">self.newArchiveRecord</span>. When
            the event <span class='code'>NEW_ARCHIVE_RECORD</span> occurs,
            the function <span class="code">self.newArchiveRecord</span> will be called. There
            are many other events that can be interecepted. Look in the file
            <span class="code">weewx/__init__.py</span>.
        </li>
        <li>Some hardware does not emit all possible observation types in every record. So,
            it's possible that a record may be missing some types that are used in the expression.
            This try block will catch the <span class="code">NameError</span> exception that would
            be raised should this occur.
        </li>
        <li>This is where the test is done for whether or not to sound the
            alarm. The <span class="code">[Alarm]</span> configuration options
            specify that the alarm be sounded when <span class="code">outTemp
          &lt; 40.0</span> evaluates <span class="code">True</span>, that is when the
            outside temperature is below 40.0 degrees. Any valid Python expression
            can be used, although the only variables available are those in the
            current archive record.
        </li>
    </ol>
    <p>Another example expression could be: </p>
    <pre class="tty">expression = "outTemp &lt; 32.0 and windSpeed &gt; 10.0"</pre>
    <p>In this case, the alarm is sounded if the outside temperature drops
        below freezing and the wind speed is greater than 10.0. </p>

    <p>Note that units must be the same as whatever is being used in your database.
        That is, the same as what you specified in option
        <a href="usersguide.htm#option_target_unit"><span class="code">target_unit</span></a>.</p>

    <p>Option <span class="code">time_wait</span> is used to avoid a flood of
        nearly identical emails. The new service will wait this long before
        sending another email out. </p>

    <p>Email will be sent through the SMTP host specified by option <span class="code">smtp_host</span>.
        The recipient(s) are specified by the comma separated option <span class="code">mailto</span>.
    </p>

    <p>Many SMTP hosts require user login. If this is the case, the user and
        password are specified with options <span class="code">smtp_user</span>
        and <span class="code">smtp_password</span>, respectively. </p>

    <p>The last two options, <span class="code">from</span> and <span class="code">subject</span>
        are optional. If not supplied, <span class="code">weewx</span> will
        supply something sensible. Note, however, that some mailers require a
        valid "from" email address and the one <span class="code">weewx</span>
        supplies may not satisfy its requirements. </p>

    <p>To make this all work, you must tell the engine to load this new
        service. This is done by adding your service name to the list <span class="code">report_services</span>,
        located in <span class="code">[Engine][[Services]]</span>: </p>
      <pre class="tty">[Engine]
   [[Services]]
        report_services = weewx.engine.StdPrint, weewx.engine.StdReport<span
                  class="highlight">, examples.alarm.MyAlarm</span></pre>
    <p>Again, note that the option <span class="code">report_services</span> must be all on
        one line &mdash; the parser <span class="code">ConfigObj</span>
        does not allow options to be continued on to following lines.</p>

    <p>In addition to the example above, the distribution also includes a
        low-battery alarm (<span class="code">lowBattery.py</span>), which is
        similar, except that it intercepts LOOP events (instead of
        archiving events). </p>

    <h1 id="archive_database">Customizing the database</h1>

    <p>For most users the default database will work just fine. It has the
        added advantage of being compatible with the wview database.
        Nevertheless, there may be occasions where you may want to add a SQL
        type to your database, or change its unit system. This section shows
        you how to do this, using the utility
        <span class="code">wee_database</span>.</p>

    <p>This utility also has the ability to check a SQLite version of the archive
        database for embedded strings (where a float is expected).</p>

    <p>Before starting, it's worth running the utility with the <span class="code">--help</span>
        flag to see how it is used:</p>
<<<<<<< HEAD
    <pre class="tty"><span class="cmd">wee_database --help</span></pre>
=======
    <pre class="tty cmd">wee_database --help</pre>
>>>>>>> 670f5a52
    <p>This will result in an output that looks something like this:</p>
      <pre class="tty">
Usage: wee_database: [CONFIG_FILE|--config=CONFIG_FILE] [--help]
                     [--create-archive] [--drop-daily] 
                     [--backfill-daily] [--reconfigure]
                     [--string-check] [--fix]
                     [--binding=BINDING_NAME]


Configure the weewx databases. Most of these functions are handled
automatically by weewx, but they may be useful as a utility in special cases.
In particular, the 'reconfigure' option can be useful if you decide to add or
drop data types from the database schema or change unit systems.

Options:
  -h, --help            show this help message and exit
  --config=CONFIG_FILE  Use configuration file CONFIG_FILE.
  --create-archive      Create the archive database.
  --drop-daily          Drop the daily summary tables from a database.
  --backfill-daily      Backfill a database with daily summaries.
  --reconfigure         Create a new archive database using configuration
                        information found in the configuration file. In
                        particular, the new database will use the unit system
                        found in option [StdConvert][target_unit]. The new
                        database will have the same name as the old database,
                        with a '_new' on the end.
  --string-check        Check a sqlite version of the archive database to see
                        whether it contains embedded strings.
  --fix                 Fix any embedded strings in a sqlite database.
  --binding=BINDING_NAME
                        The data binding. Default is 'wx_binding'.

If you are using a MySQL database it is assumed that you have the appropriate
permissions for the requested operation.
</pre>

    <h2>Adding a new observation type</h2>

    <p>Suppose you have installed an electric meter at your house and you wish
        to correlate electrical usage with the weather. The meter has some sort
        of connection to your computer, allowing you to download the
        consumption. At the end of every archive interval you want to sample the
        meter for the electricity consumed during the interval, then store the
        results in the archive database, along with the weather data. How would
        you do this?</p>

    <p>The steps include:</p>
    <ol>
        <li>Create a custom service that retrieves the data</li>
        <li>Add the new type to the archive database</li>
        <li>Specify units for the new type</li>
        <li>Use the new type in templates and plots</li>
    </ol>

    <h3>Create a custom service</h3>

    <p>First, you would write a custom service that retrieves the electrical
        consumption data and adds it to the archive record. See the section <a
                href="#service_engine">Customizing the weewx service engine</a> for
        details on how to write a custom service. However, when you are done it
        will look something like this:</p>

    <p>File <span class="code">user/electricity.py</span></p>
      <pre class="tty">import weewx
from weewx.engine import StdService
        
class AddElectricity(StdService):

    def __init__(self, engine, config_dict):
      # Initialize my superclass first:
      super(AddElectricity, self).__init__(engine, config_dict)
      # Bind to any new archive record events:
      self.bind(weewx.NEW_ARCHIVE_RECORD, self.new_archive_packet)

    def new_archive_packet(self, event):

        (code that downloads the consumption data from the connection to the meter)

        event.record['electricity'] = retrieved_value</pre>
    <p>This adds a new key <span class="code">electricity</span> to the
        record dictionary and sets it equal to some value. As an aside, if you
        do something like this, you would want to make sure that the code to
        retrieve the current electrical consumption does not delay very long so
        it does not slow down the main loop. If it's going to cause a delay of
        more than a couple seconds you might want to put it in a separate thread
        and feed the results to <span class="code">AddElectricity</span>
        through a queue.</p>

    <p>To make sure your service gets run, you need to add it to one of the
        service lists in section <span class="code">[Engine]</span> in <span class="code">weewx.conf</span>. But where?
        You want
        to make sure it runs before the archiving service, so it must be
        before option <span class="code">archive_services</span>. You do not want it to run
        before the main loop runs, so it can't be in <span class="code">prep_services</span>. Probably
        the best place is at the end of <span class="code">process_services</span>. When you're
        done, your section <span class="code">[Engine]</span> will look something like this:</p>
      <pre class="tty">
[Engine]
    # This section configures the maine engine. It is for advanced customization.

    [[Services]]
        # These are the services the main engine should run:
        prep_services = weewx.engine.StdTimeSynch
        process_services = weewx.engine.StdConvert, weewx.engine.StdCalibrate, weewx.engine.StdQC, weewx.wxservices.StdWXCalculate<span
              class="highlight">, user.electricity.AddElectricity</span>
        archive_services = weewx.engine.StdArchive
        restful_services = weewx.restx.StdStationRegistry, weewx.restx.StdWunderground, weewx.restx.StdPWSweather, weewx.restx.StdCWOP, weewx.restx.StdWOW, weewx.restx.StdAWEKAS
        report_services = weewx.engine.StdPrint, weewx.engine.StdReport</pre>

    <h3 id="add_archive_type">Add a new type to the archive database</h3>

    <p>
        So, now you have created a new observation type, <span class="code">electricity</span>.
        Trouble is, there is no corresponding type in the schema of the SQL
        database and, therefore, <span class="code">weewx</span> won't know
        where to store it. How would you add such
        a type?
    </p>

    <p>The utility <span class="code">wee_database</span> can be used to do this. It will
        create a new database that is similar to the old database, except it has the new type in its
        schema.</p>

    <p>Here's our general strategy:</p>
    <ol>
        <li>Extend the existing schema with the new type <span class="code">electricity</span>.</li>
        <li>Modify the <span class="code">wx_binding</span> to use the new schema
            instead of the old.
        </li>
        <li>Make sure you have the necessary permissions to create a new
            database.
        </li>
        <li>Use the utility <span class="code">wee_database</span> to create the
            new database and populate it with data from the old database.
        </li>
        <li>Shuffle databases around so <span class="code">weewx</span> will
            use the new database.
        </li>
    </ol>
    <p>Here is the recipe that follows that strategy:</p>
    <ol>
        <li>
            <p>
                <strong>Add the new type to our existing schema.</strong> The weather
                schema that comes with <span class="code">weewx</span> is the same as
                what wview uses. It's located in the file <span class="code">schemas/wview.py</span>
                &mdash; take a look at it now. We could just modify it <em>in situ</em>,
                but that would run the risk of confusing the two versions.
                Alternatively, we could copy the file over to a new location, and then
                modify that. But, because our change is just a simple addition, we're
                going to import the wview schema and just add on our new type. There's
                also no reason to create a new file. Why not just do it in the file we
                already have, <span class="code">user/electricity.py</span>? Add to
                the bottom of the file:
            </p> <pre class="tty">import schemas.wview
schema_with_electricity = schemas.wview.schema + [('electricity', 'REAL')]</pre>
            <p>
                This creates a new schema (it will have the name <span class="code">user.electricity.schema_with_electricity</span>),
                that is just like the old one, except it has a new type <span
                    class="code">electricity</span> tacked on to the end.
            </p>
        </li>
        <li>
            <p>
                <strong>Modify <span class="code">wx_binding</span>.
                </strong> When it creates the new, modified database, <span class="code">wee_database</span>
                needs to know to use your new schema instead of the old, wview schema.
                You do this by changing the option <span class="code">schema</span> in
                section <span class="code">[DataBindings]</span> in <span class="code">weewx.conf</span>.
                It will look like this when you're done:
            </p>

            <pre class="tty">[DataBindings]
    [[wx_binding]]
        database = archive_sqlite
        table_name = archive
        manager = weewx.wxmanager.WXDaySummaryManager
        <span class="highlight">schema = user.electricity.schema_with_electricity</span></pre>
        </li>

        <li>
            <p>
                <strong>Check permissions.</strong> <span class="code">wee_database</span> will
                create a new database with the same name as the old, except with the
                suffix <span class="code">_new</span> attached to the end. Make sure
                you have the necessary permissions to create it. In particular, if you
                are using MySQL, you will need <span class="code">CREATE</span>
                privileges:
            </p>
            <pre class="tty">mysql&gt; <span class="cmd">GRANT select, update, create, delete, insert ON weewx_new.* TO weewx@localhost;</span></pre>
        </li>
        <li>
            <p>
                <strong>Create and populate the new database.</strong>
                Now run the utility <span class="code">wee_database</span>
                with the <span class="code">--reconfigure</span> option and the path
                to the configuration file:
            </p>

<<<<<<< HEAD
            <p class="tty"><span class="cmd">wee_database weewx.conf --reconfigure</span></p>
=======
            <p class="tty cmd">wee_database weewx.conf --reconfigure</p>
>>>>>>> 670f5a52

            <p>
                This will create a new database (nominally, <span class="code">weewx.sdb_new</span>
                if you are using SQLite, <span class="code">weewx_new</span> if you
                are using MySQL) using the new schema and populate it with data from
                the old database.
            </p>
        </li>
        <li>
            <p>
                <strong>Shuffle the databases.</strong> Now arrange things so <span
                    class="code">weewx</span> can find the new database.
            </p>

            <p class="warning">
                <strong>Warning!</strong><br/> Make a backup of the data before
                doing any of the next steps!
            </p>

            <p>
                You can either shuffle the databases around so the new database has
                the same name as the old database, or edit <span class="code">weewx.conf</span>
                to use the new database name. To do the former:
            </p>

<<<<<<< HEAD
            <p>For SQLite:</p>
            <pre class="tty"><span class="cmd">cd <span class="symcode">SQLITE_ROOT</span>
mv weewx.sdb_new weewx.sdb</span></pre>
            <p>For MySQL:</p>
            <pre class="tty"><span class="cmd">mysql -u &lt;username&gt; --password=&lt;mypassword&gt;</span>
mysql&gt; <span class="cmd">DROP DATABASE weewx;</span>   # Delete the old database
mysql&gt; <span class="cmd">CREATE DATABASE weewx;</span> # Create a new one with the same name
mysql&gt; <span class="cmd">RENAME TABLE weewx_new.archive TO weewx.archive;</span> # Rename to the nominal name</pre>
=======
            <p>For SQLite:</p> <pre class="tty cmd">cd <span class="symcode">SQLITE_ROOT</span>
mv weewx.sdb_new weewx.sdb</pre>
            <p>For MySQL:</p> <pre class="tty"><span class="cmd">mysql -u &lt;username&gt; --password=&lt;mypassword&gt;</span>
mysql&gt;<span class="cmd"> DROP DATABASE weewx;</span>                             # Delete the old database
mysql&gt;<span class="cmd"> CREATE DATABASE weewx;</span>                           # Create a new one with the same name
mysql&gt;<span class="cmd"> RENAME TABLE weewx_new.archive TO weewx.archive;</span> # Rename to the nominal name</pre>
>>>>>>> 670f5a52
        </li>
        <li>
            <p>
                It's worth noting that there's actually a hidden, last step:
                recreating the daily summaries inside the new database. This will be
                done automatically by <span class="code">weewx</span> at the next
                startup. Alternatively, it can be done manually using the <span
                    class="code">wee_database</span> utility and the <span
                    class="code">--backfill-daily</span> option:
            </p>
<<<<<<< HEAD
            <pre class="tty"><span class="cmd">wee_database weewx.conf --backfill-daily</span></pre>
=======
            <pre class="tty cmd">wee_database weewx.conf --backfill-daily</pre>
>>>>>>> 670f5a52
        </li>
    </ol>

    <h3>Specify units for the new type</h3>

    <p>To make unit conversions and formatting work automatically for the
        new data type, the data type must be assigned a unit group.</p>

    <p>Extend the units dictionary by adding entries in the file
        <span class='code'>user/extensions.py</span></p>
    <pre class='tty'>import weewx.units
weewx.units.obs_group_dict['voltage'] = 'group_volt'
weewx.units.obs_group_dict['electricity'] = 'group_power'</pre>
    <p>This will make reports and plots use formats and conversions defined
        for <span class='code'>group_volt</span> whenever they encounter data
        with type <span class='code'>voltage</span>, and
        <span class='code'>group_power</span> whenever they encounter data
        with type <span class='code'>electricity</span>.</p>

    <h3>Use the new type</h3>

    <p>Now you've added a new type. How do you use it? </p>

    <p>Pretty much like any other type. For example, to do a plot of the
        month's electric consumption, totaled by day, add this section to the <span
                class="code">[[month_images]]</span> section of <span class="code">skin.conf</span>:</p>
      <pre class="tty">[[[monthelectric]]]
    [[[[electricity]]]]
        aggregate_type = sum
        aggregate_interval = 86400
        label = Electric consumption (daily total)</pre>
    <p>This will cause the generation of an image <span class="code">monthelectric.png</span>,
        showing a plot of each day's consumption for the past month.</p>

    <p>If you wish to use the new type in the templates, it will be available
        using the same syntax as any other type. Here are some other tags that
        might be useful:</p>
    <table class="indent">
        <tbody>
        <tr class="first_row">
            <td>Tag</td>
            <td>Meaning</td>
        </tr>
        <tr>
            <td class="code">$day.electricity.sum</td>
            <td>Total consumption since midnight</td>
        </tr>
        <tr>
            <td class="code">$year.electricity.sum</td>
            <td>Total consumption since the first of the year</td>
        </tr>
        <tr>
            <td class="code">$year.electricity.max</td>
            <td>The most consumed during any archive period</td>
        </tr>
        <tr>
            <td class="code">$year.electricity.maxsum</td>
            <td>The most consumed during a day</td>
        </tr>
        <tr>
            <td class="code">$year.electricity.maxsumtime</td>
            <td>The day it happened.</td>
        </tr>
        <tr>
            <td class="code">$year.electricity.sum_ge(5.0)</td>
            <td>The number of days where more than 5.0 kWH of energy was
                consumed.
            </td>
        </tr>
        </tbody>
    </table>

    <h2 id="Changing_the_unit_system">Changing the unit system</h2>

    <p>Normally, data are stored in the databases using US Customary units
        and, normally, you don't care; it is an "implementation detail".
        Data can always be displayed using any units you want. The
        <a href="#customizing_reports">Customizing reports</a> section explains
        how to do this. Nevertheless, there
        may be special situations where you wish to store the data in Metric
        units. For example, you may need to allow direct programmatic access to
        the databases from another piece of software that expects metric units.</p>

    <p>
        Weewx does not allow you to change the database unit system midstream. You
        can't start with one unit system then, in the middle of the database,
        switch to another. See the section <span class="code"> <a
            href="usersguide.htm#StdConvert">[StdConvert]</a></span> in the Weewx User's
        Guide. However, you can reconfigure the database by copying it to a new
        database, performing the unit conversion along the way. You then use this
        new database.
    </p>

    <p>Here is the general strategy:</p>
    <ol>
        <li>Modify <span class="code">weewx.conf</span> to reflect your
            choice of the new unit system to use. Your choices are <span
                    class='code'>US</span>, <span class="code">METRIC</span>, or <span
                    class="code">METRICWX</span>. See the
            <em><a href="#units">Appendix: Units</a></em>
            for the exact differences between these three choices.
        </li>
        <li>Make sure you have the necessary permissions to create the new
            database.
        </li>
        <li>Use the utility <span class='code'>wee_database</span> to
            create the new database and populate it with data from the old
            database.
        </li>
        <li>Shuffle databases around so <span class="code">weewx</span> will
            use the new database.
        </li>
    </ol>
    <p>Here is the recipe that follows that strategy:</p>
    <ol>
        <li>
            <p>
                <strong>Modify <span class="code">weewx.conf</span>.</strong>
                Edit the configuration file to change option
                <span class="code">target_unit</span> in section
                <span class="code"><a href="usersguide.htm#StdConvert">[StdConvert]</a></span>
                to reflect your choice. If you are switching to metric units,
                the option will look like:</p>
        <pre class="tty">[StdConvert]
    target_unit = METRICWX</pre>
        </li>
        <li>
            <p>
                <strong>Check permissions.</strong> The reconfiguration utility will
                create a new database with the same name as the old, except with the
                suffix <span class="code">_new</span> attached to the end. Make sure
                you have the necessary permissions to do this. In particular, if you
                are using MySQL, you will need <span class="code">CREATE</span>
                privileges.
            </p>
        </li>
        <li>
            <p>
                <strong>Create and populate the new database.</strong>
                Now run the utility <span class="code">wee_database</span>
                with the <span class="code">--reconfigure</span> option:
            </p>
<<<<<<< HEAD
            <pre class="tty"><span class="cmd">wee_database weewx.conf --reconfigure</span></pre>
=======
            <pre class="tty cmd">wee_database weewx.conf --reconfigure</pre>
>>>>>>> 670f5a52
            <p>
                This will create a new database (nominally,
                <span class="code">weewx.sdb_new</span>
                if you are using SQLite, <span class="code">weewx_new</span> if you
                are using MySQL), using the schema found in
                <span class="code">user/schemas.py</span>, and populate it with data
                from the old database, while performing the unit conversion.
            </p>
        </li>
        <li>
            <p>
                <strong>Shuffle the databases.</strong> Now arrange things so <span
                    class="code">weewx</span> can find the new database.
            </p>

            <p class="warning">
                <strong>Warning!</strong><br/> Make a backup of the data before
                doing any of the next steps!
            </p>

            <p>
                You can either shuffle the databases around so the new database has
                the same name as the old database, or edit <span class="code">weewx.conf</span>
                to use the new database name. To do the former:
            </p>

<<<<<<< HEAD
            <p>For SQLite:</p> <pre class="tty"><span class="cmd">cd <span class="symcode">SQLITE_ROOT</span>
mv weewx.sdb_new weewx.sdb</span></pre>
            <p>For MySQL:</p>
            <pre class="tty"><span class="cmd">mysql -u &lt;username&gt; --password=&lt;mypassword&gt;</span>
mysql&gt; <span class="cmd">DROP DATABASE weewx;</span>   # Delete the old database
mysql&gt; <span class="cmd">CREATE DATABASE weewx;</span> # Create a new one with the same name
mysql&gt; <span class="cmd">RENAME TABLE weewx_new.archive TO weewx.archive;</span> # Rename to the nominal name</pre>
=======
            <p>For SQLite:</p> <pre class="tty cmd">cd <span class="symcode">SQLITE_ROOT</span>
mv weewx.sdb_new weewx.sdb</pre>
            <p>For MySQL:</p> <pre class="tty"><span class="cmd">mysql -u &lt;username&gt; --password=&lt;mypassword&gt;</span>
mysql&gt;<span class="cmd"> DROP DATABASE weewx;</span>                             # Delete the old database
mysql&gt;<span class="cmd"> CREATE DATABASE weewx;</span>                           # Create a new one with the same name
mysql&gt;<span class="cmd"> RENAME TABLE weewx_new.archive TO weewx.archive;</span> # Rename to the nominal name</pre>
>>>>>>> 670f5a52
        </li>
        <li>
            <p>
                It's worth noting that there's actually a hidden, last step:
                recreating the daily summaries inside the new database. This will be
                done automatically by <span class="code">weewx</span> at the next
                startup. Alternatively, it can be done manually using the <span
                    class="code">wee_database</span> utility and the <span
                    class="code">--backfill-daily</span> option:
            </p>
<<<<<<< HEAD
            <pre class="tty"><span class="cmd">wee_database weewx.conf --backfill-daily</span></pre>
=======
            <pre class="tty cmd">wee_database weewx.conf --backfill-daily</pre>
>>>>>>> 670f5a52
        </li>
    </ol>

    <h2>Dropping and rebuilding the daily summaries</h2>

    <p>The tool <span class="code">wee_database</span> can also be used to drop the daily
        summaries:</p>
<<<<<<< HEAD
    <pre class="tty"><span class="cmd">wee_database weewx.conf --drop-daily</span></pre>
    <p>The summaries will automatically be rebuilt the next time <span class="code">weewx</span> starts,
        or they can be rebuilt with the tool:</p>
    <pre class="tty"><span class="cmd">wee_database weewx.conf --backfill-daily</span></pre>
=======
    <pre class="tty cmd">wee_database weewx.conf --drop-daily</pre>
    <p>The summaries will automatically be rebuilt the next time <span class="code">weewx</span> starts,
        or they can be rebuilt with the tool:</p>
    <pre class="tty cmd">wee_database weewx.conf --backfill-daily</pre>
>>>>>>> 670f5a52

    <h1 id="porting">Porting to new hardware</h1>

    <p>Naturally, this is an advanced topic but, nevertheless, I'd
        like to encourage any Python wizards out there to give it a try. Of
        course, I have selfish reasons for this: I don't want to
        have to buy every weather station ever invented, and I don't want
        my roof to look like a weather station farm!</p>

    <p>Here's the general strategy for doing a port.</p>

    <h2>Implement the driver</h2>

    <p>Inherit from the abstract base class
        <span class="code">weewx.drivers.AbstractDevice</span>.
        Try to implement as many of its methods as you can. At the
        very minimum, you must implement the first three
        methods, <span class="code">loader</span>,
        <span class="code">hardware_name</span>,
        and <span class="code">genLoopPackets</span>. </p>

    <h3><span class="code">loader</span></h3>

    <p>This is a factory function that returns an instance of your
        driver. It has two arguments: the configuration dictionary,
        and a reference to the weewx engine.</p>

    <h3><span class="code">hardware_name</span></h3>

    <p>Return a string with a short nickname for the hardware, such
        as <span class="code">"ACME X90"</span></p>

    <h3><span class="code">genLoopPackets</span></h3>

    <p>This should be
        a <a href="https://wiki.python.org/moin/Generators">generator
            function</a> that yields loop packets, one after
        another. Don't worry about stopping it: the engine will do
        this when an archive record is due. A "loop packet" is a
        dictionary. At the very minimum it must contain keys for the
        observation time and for the units used within the packet.</p>
    <table class="indent" style="width: 60%">
        <caption>Required keys</caption>
        <tbody>
        <tr>
            <td class="code first_col">dateTime</td>
            <td>The time of the observation in unix epoch time.</td>
        </tr>
        <tr>
            <td class="code first_col">usUnits</td>
            <td>The unit system used. <span class="code">weewx.US</span> for US
                customary, <span class="code">weewx.METRICWX</span>, or
                <span class="code">weewx.METRIC</span> for metric. See
                the file <span class="code">units.py</span>, dictionaries <span
                        class="code">USUnits</span>, <span class="code">MetricWXUnits</span>,
                and <span class="code">MetricUnits</span>
                for the exact definition of each.
            </td>
        </tr>
        </tbody>
    </table>
    <p>Then include any observation types you have in the dictionary. Every
        packet need not contain the same set of observation types. Different
        packets can use different unit systems, but all observations within a
        packet must use the same unit system. If your hardware has an error and
        you don't have a value, you can either leave it out of the dictionary or
        (preferred) set its value to <span class="code">None</span>.</p>

    <p>A couple of observation types are tricky. In particular, <span class="code">rain</span>.
        Generally, <span class="code">weewx</span> expects to see a packet with
        the amount of rain that fell in that packet period included as
        observation <span class="code">rain</span>. It then sums up all the
        values to get the total rainfall and emits that in the archive record.
        If your hardware does not provide this value, you might have to infer
        it from changes in whatever value it provides, for example changes in
        the daily or monthly rainfall. I know this is not the best solution,
        but it is the most general solution. Any alternatives are welcome!</p>

    <p>Wind is another tricky one. It is actually broken up into four
        different observations: <span class="code">windSpeed</span>,
        <span class="code">windDir</span>,
        <span class="code">windGust</span>, and
        <span class="code">windGustDir</span>.
        Supply as many as you can. The directions should be compass directions
        in degrees (0=North, 90=East, etc.).</p>

    <p>Be careful when reporting pressure. There are three observations
        related to pressure. Some stations report only the station pressure,
        others calculate and report sea level pressures. </p>
    <table class="indent" style="width: 60%">
        <caption>Pressure types</caption>
        <tbody>
        <tr>
            <td class="code first_col">pressure</td>
            <td>The <em>Station Pressure</em> (SP), which is the raw, absolute
                pressure measured by the station. This is the true barometric
                pressure for the station.
            </td>
        </tr>
        <tr>
            <td class="code first_col">barometer</td>
            <td>The <em>Sea Level Pressure</em> (SLP) obtained by correcting
                the <em>Station Pressure</em> for altitude and local temperature.
                This is the pressure reading most commonly used by meteorologist
                to track weather systems at the surface, and this is the pressure
                that is uploaded to weather services by <span class="code">weewx</span>.
                It is the station pressure reduced to mean sea level using local
                altitude and local temperature.
            </td>
        </tr>
        <tr>
            <td class="code first_col">altimeter</td>
            <td>The <em>Altimeter Setting</em> (AS) obtained by correcting the
                <em>Station Pressure</em> for altitude. This is the pressure
                reading most commonly heard in weather reports. It is not the true
                barometric pressure of a station, but rather the station pressure
                reduced to mean sea level using altitude and an assumed
                temperature average.
            </td>
        </tr>
        </tbody>
    </table>

    <h3><span class="code">genArchiveRecords()</span></h3>

    <p>If your hardware does not have an archive record logger,
        then <span class="code">weewx</span> can do the record
        generation for you. It will automatically collect all the
        types it sees in your loop packets then emit a record with the
        averages (in some cases the sum or max value) of all those
        types. If it doesn't see a type, then it won't appear in the
        emitted record.</p>

    <p>However, if your hardware does have a logger, then you
        should implement method
        <span class="code">genArchiveRecords()</span> as well. It should
        be a generator function that returns all the records since a
        given time. </p>

    <h3><span class="code">archive_interval</span></h3>

    <p>If you implement function <span class="code">genArchiveRecords()</span>
        above, then you should also implement <span class='code'>archive_interval</span>
        as either an attribute, or as a <a
                href="https://docs.python.org/2/library/functions.html#property">property
            function</a>. It should return the archive
        interval in seconds.</p>

    <h3><span class="code">getTime()</span></h3>

    <p>If your hardware has an onboard clock and supports reading
        the time from it, then you may want to implement this
        method. It takes no argument. It should return the time in
        Unix Epoch Time. </p>

    <h3><span class="code">setTime()</span></h3>

    <p>If your hardware has an onboard clock and supports <em>setting</em>
        it, then you may want to implement this method. It takes no
        argument and does not need to return anything.</p>

    <h3><span class="code">closePort()</span></h3>

    <p>If the driver needs to close a serial port, terminate a
        thread, close a database, or perform any other activity before
        the application terminates, then you must supply this
        function. <span class='code'>Weewx</span> will call it if it
        needs to shut down your console (usually in the case of an
        error).</p>

    <h2>Define the configuration</h2>

    <p>You then include a new section in the configuration file <span class="code">weewx.conf</span>
        that includes any options your driver needs. It should also include an
        entry <span class="code">driver</span> that points to where your
        driver can be found. Set option <span class="code">station_type</span>
        to your new section type and your driver will be loaded.</p>

    <h2>Examples</h2>

    <p>Before starting, take a look at the simulator code
        in <span class='code'>bin/weewx/drivers/simulator.py</span>. It's
        dirt simple and you can easily play with it. Many people have
        successfully used it as a starting point for writing their own
        custom driver.</p>

    <p>The next most complicated is the
        driver for the WMR100 series, located in <span class="code">wmr100.py</span>.
        It reads from a USB port and has to do some tricky buffer decoding. Nevertheless,
        it's general architecture is fairly straightforward.</p>

    <p>The driver for the Vantage series is by far the most complicated. It
        actually multi-inherits from not only <span class="code">AbstractDevice</span>,
        but also <span class="code">StdService</span>. That is, it also
        participates in the engine as a service.</p>

    <p>Naturally, there are a lot of subtleties that I've glossed over in this
        high-level description. If you're game, give it a try — I'm happy to
        help you out!</p>

    <h1 id="extensions">Extensions</h1>

    <p>
        A key feature of <span class="code">weewx</span> is its ability to be
        extended by installing 3rd party <em>extensions</em>.
        Extensions are a way to package one or more customizations so they
        can be installed and distributed as a functional group.
    </p>

    <p>Customizations typically fall into one of these categories:</p>
    <ul>
        <li>search list extension</li>
        <li>template</li>
        <li>skin</li>
        <li>service</li>
        <li>generator</li>
        <li>driver</li>
    </ul>

    <p>Take a look at the
        <a href="https://github.com/weewx/weewx/wiki">
            <span class="code">weewx</span> wiki</a>
        for a sampling of some of the extensions that are available.
    </p>

    <h2>
        The utility <span class="code">wee_extension</span>
    </h2>

    <p>
        The utility <span class="code">wee_extension</span> is used to add and
        remove extensions. It's worth running with the
        <span class="code">--help</span>
        option to see how it is used:
    </p>
    
<<<<<<< HEAD
    <pre class="tty"><span class="cmd">cd /home/weewx
./bin/wee_extension --help</span></pre>
=======
    <pre class="tty cmd">
cd /home/weewx
./bin/wee_extension --help</pre>
>>>>>>> 670f5a52

    <p>This results in:</p>

    <pre class="tty">
Usage: wee_extension --help
       wee_extension --list
           [CONFIG_FILE|--config=CONFIG_FILE]
       wee_extension --install=(filename|directory)
           [CONFIG_FILE|--config=CONFIG_FILE]
           [--tmpdir==DIR] [--dry-run] [--verbosity=N]
       wee_extension --uninstall=EXTENSION
           [CONFIG_FILE|--config=CONFIG_FILE]
           [--verbosity=N]

Install, list, and uninstall extensions to weewx.

Commands:

--list:      Show installed extensions.
--install:   Install the specified extension.
--uninstall: Uninstall the specified extension.

Options:
  -h, --help            show this help message and exit
  --list                Show installed extensions.
  --install=FILENAME|DIRECTORY
                        Install the extension contained in FILENAME or
                        DIRECTORY. FILENAME must be an archive that contains a
                        packaged extension such as pmon.tar.gz.  DIRECTORY
                        must be a packaged extension.
  --uninstall=EXTENSION
                        Uninstall the extension with name EXTENSION.
  --config=CONFIG_FILE  Use configuration file CONFIG_FILE.
  --tmpdir=DIR          Use temporary directory DIR.
  --bin-root=BIN_ROOT   Look in BIN_ROOT for weewx executables.
  --dry-run             Print what would happen but do not do it.
  --verbosity=N         How much status to display, 0-3</pre>

    <p>To install an extension:</p>

<<<<<<< HEAD
    <pre class='tty'><span class="cmd">wee_extension --install extensions/basic wee_extension --install basic.tar.gz</span></pre>

    <p>To uninstall an extension:</p>

    <pre class='tty'><span class="cmd">wee_extension --uninstall basic</span></pre>

    <p>To list installed extensions:</p>

    <pre class='tty'><span class="cmd">wee_extension --list</span></pre>
=======
    <pre class='tty cmd'>wee_extension --install extensions/basic
wee_extension --install basic.tar.gz</pre>

    <p>To uninstall an extension:</p>

    <p class='tty cmd'>wee_extension --uninstall basic</p>

    <p>To list installed extensions:</p>

    <p class='tty cmd'>wee_extension --list</p>
>>>>>>> 670f5a52

    <p>The utility will make only the following changes:</p>
    <ul>
        <li>Modifications to <span class='code'>weewx.conf</span></li>
        <li>Add/Remove directories in <span class='code'>skins</span></li>
        <li>Add/Remove directories in <span class='code'>user</span></li>
    </ul>
    <p>The utility makes a copy of any file or directory that it
        modifies or replaces. When installing, it creates a directory called
        <span class='code'>installer</span> in the
        <span class='code'>user</span> directory. The contents of the
        <span class='code'>installer</span> directory are
        used to enumerate and uninstall extensions.</p>

    <h2>Installing an extension</h2>

    <p>
        Let's try installing a simple extension,
        <a href="https://github.com/weewx/weewx/wiki/cmon"><em>cmon</em></a>,
        used to monitor your computer.
    </p>

    <p>
        First download it. You can either do this from the link given in the
        wiki, or by using <span class="code">wget</span> (which you may have
        to install):
    </p>
<<<<<<< HEAD
    <pre class="tty"><span class="cmd">wget -P /var/tmp http://lancet.mit.edu/mwall/projects/weather/releases/weewx-cmon-0.7.tgz</span></pre>
=======
    <pre class="tty cmd">wget -P /var/tmp http://lancet.mit.edu/mwall/projects/weather/releases/weewx-cmon-0.7.tgz</pre>
>>>>>>> 670f5a52

    <p>
        This will put the tarfile <span class="code">weewx-cmon-0.7.tgz</span>
        in the directory <span class="code">/var/tmp</span>.
    </p>

    <p>Now install the extension:</p>
    <pre class="tty"><span class="cmd">cd /home/weewx
./bin/wee_extension --install=/var/tmp/weewx-cmon-0.7.tgz</span>
Request to install '/var/tmp/weewx-cmon-0.7.tgz'
Extracting from tarball /var/tmp/weewx-cmon-0.7.tgz
Added new service user.cmon.ComputerMonitor to process_services
Saving installer file to /home/weewx/bin/weecfg/user/installer/cmon
Saved configuration dictionary. Backup copy at /home/weewx/weewx.conf.20150430130322
Finished installing extension '/var/tmp/weewx-cmon-0.7.tgz'</pre>

    <p>The installer has done a number of things for you:</p>
    <ol>
        <li>It put a new skin, <span class="code">cmon</span>, in the
            <span class="code">skins</span> subdirectory;
        </li>
        <li>It put a new service,
            <span class="code">user.cmon.ComputerMonitor</span>,
            in the list of services to be run by
            <span class="code">weewx</span>;
        </li>
        <li>It defined a new database, <span class="code">cmon_sqlite</span>,
            and a binding, <span class="code">cmon_binding</span>,
            to that database;
        </li>
        <li>It added a top-level "stanza"
            <span class="code">[ComputerMonitor]</span>
            to your configuration file <span class="code">weewx.conf</span>,
            that specifies the data binding <span class="code">cmon</span>
            is to use.
        </li>
        <li>And, finally, it saved the details of how the extension was
            installed so you can remove it later, should you choose to do so.
        </li>
    </ol>

    <h2>Listing installed extensions</h2>

    <p>The utility <span class="code">wee_extension</span> can tell you which
        extensions you have installed:</p>
    <pre class="tty"><span class="cmd">./bin/wee_extension --list</span>
Extension Name   Version  Description
cmon             0.7      Collect and display computer health indicators</pre>
    <p>You can see it lists the extension we just installed, <span class="code">cmon</span>.</p>

    <h2>Removing extensions</h2>

    <p>You can remove an extension using the same tool:</p>
    <pre class="tty"><span class="cmd">./bin/wee_extension --uninstall=cmon
./bin/wee_extension --list</span>
No extensions installed</pre>

    <h2>Creating an extension</h2>

    <p>Now that you have made some customizations, you might want to share
        those changes with other <span class='code'>weewx</span> users. Put
        your customizations into an extension to make installation, removal,
        and distribution easier.</p>

    <p>Here are a few guidelines for creating extensions:</p>
    <ul>
        <li>Extensions should not modify or depend upon existing skins.
            An extension should include its own, standalone skin to illustrate
            any templates, search list extension, or generator features.
        </li>
        <li>Extensions should not modify the database schemas.
            If it requires data not found in the default databases, an
            extension should provide its own database and schema.
        </li>
    </ul>

    <h2>How to package an extension</h2>

    <p>The structure of an extension mirrors that of
        <span class='code'>weewx</span> itself. If the customizations include
        a skin, the extension will have a skins directory. If the
        customizations include python code, the extension will have a
        <span class='code'>bin/user</span> directory.
    </p>

    <p>Each extension should also include:</p>
    <ul>
        <li><span class='code'>readme.txt</span> - a summary of
            what the extension does, list of pre-requisites (if any), and
            instructions for installing the extension manually
        </li>
        <li><span class='code'>changelog</span> - an enumeration of
            changes in each release
        </li>
        <li><span class='code'>install.py</span> - python code used by the
            <span class='code'>weewx</span> ExtensionInstaller
        </li>
    </ul>
    <p>For example, here is the structure of a skin called
        <span class='code'>basic</span>:</p>

    <pre class='tty'>basic/
basic/changelog
basic/install.py
basic/readme.txt
basic/skins/
basic/skins/basic/
basic/skins/basic/basic.css
basic/skins/basic/current.inc
basic/skins/basic/favicon.ico
basic/skins/basic/hilo.inc
basic/skins/basic/index.html.tmpl
basic/skins/basic/skin.conf</pre>

    <p>Here is the structure of a search list extension called
        <span class='code'>xstats</span>:</p>

    <pre class='tty'>xstats/
xstats/changelog
xstats/install.py
xstats/readme.txt
xstats/bin/
xstats/bin/user/
xstats/bin/user/xstats.py</pre>

    <p>See the <span class='code'>extensions</span> directory of the
        <span class='code'>weewx</span> source for examples.</p>

    <p>To distribute an extension, simply create a compressed archive
        of the extension directory.</p>

    <p>For example, create the compressed archive for the
        <span class='code'>basic</span> skin like this:</p>

<<<<<<< HEAD
    <p class='tty'><span class="cmd">tar cvfz basic.tar.gz basic</span></p>
=======
    <p class='tty cmd'>tar cvfz basic.tar.gz basic</p>
>>>>>>> 670f5a52

    <h1 id="archive_types">Appendix: Archive Types</h1>

    <p><em>Archive types</em> are weather observations that have come from
        your instrument and been stored in the <em>archive database</em>, a SQL
        database. They represent the <em>current conditions</em> as of some
        time. They are available to be used in two places: </p>
    <ul>
        <li>In your template files as a tag with period <span class="code">$current</span>.
            Hence, the tag <span class="code">$current.outTemp</span> represents
            the latest current outside temperature.
        </li>
        <li>In your plot graphs. Here, a line in the graph represents the set of
            current observations over a time period. While each plot point in a
            graph may represent an aggregation, do not confuse this aggregation
            with the statistical aggregation. The former is done with the archive
            database, the latter with the statistical database.
        </li>
    </ul>
    <p>The following table shows all the possible archive types and whether
        they can be used in tag <span class="code">$current</span> or in a
        plot. Note that just because a type appears in the table does not
        necessarily mean that it is available for <em>your</em> station setup.
        That would depend on whether your instrument supports the type. </p>
    <table class="indent">
        <caption>Archive types</caption>
        <tbody>
        <tr class="first_row">
            <td>Archive Type</td>
            <td style="width: 200px">SQL Type<br/>
                <span style="font-size:80%">(appears in archive database)</span></td>
            <td>Can be used <br/>
                in plots
            </td>
            <td>Can be used <br/>
                in tag <span class="code">$current</span></td>
        </tr>
        <tr>
            <td class="first_col code">altimeter</td>
            <td>X</td>
            <td>X</td>
            <td>X</td>
        </tr>
        <tr>
            <td class="first_col code">barometer</td>
            <td>X</td>
            <td>X</td>
            <td>X</td>
        </tr>
        <tr>
            <td class="first_col code">consBatteryVoltage</td>
            <td>X</td>
            <td>X</td>
            <td>X</td>
        </tr>
        <tr>
            <td class="first_col code">dateTime</td>
            <td>X</td>
            <td><br/>
            </td>
            <td>X (represents current time)</td>
        </tr>
        <tr>
            <td class="first_col code">dewpoint</td>
            <td>X</td>
            <td>X</td>
            <td>X</td>
        </tr>
        <tr>
            <td class="first_col code">ET</td>
            <td>X</td>
            <td>X</td>
            <td>X</td>
        </tr>
        <tr>
            <td class="first_col code">extraHumid1</td>
            <td>X</td>
            <td>X</td>
            <td>X</td>
        </tr>
        <tr>
            <td class="first_col code">extraHumid2</td>
            <td>X</td>
            <td>X</td>
            <td>X</td>
        </tr>
        <tr>
            <td class="first_col code">extraTemp1</td>
            <td>X</td>
            <td>X</td>
            <td>X</td>
        </tr>
        <tr>
            <td class="first_col code">extraTemp2</td>
            <td>X</td>
            <td>X</td>
            <td>X</td>
        </tr>
        <tr>
            <td class="first_col code">extraTemp3</td>
            <td>X</td>
            <td>X</td>
            <td>X</td>
        </tr>
        <tr>
            <td class="first_col code">hail</td>
            <td>X</td>
            <td>X</td>
            <td>X</td>
        </tr>
        <tr>
            <td class="first_col code">hailRate</td>
            <td>X</td>
            <td>X</td>
            <td>X</td>
        </tr>
        <tr>
            <td class="first_col code">heatindex</td>
            <td>X</td>
            <td>X</td>
            <td>X</td>
        </tr>
        <tr>
            <td class="first_col code">heatingTemp</td>
            <td>X</td>
            <td>X</td>
            <td>X</td>
        </tr>
        <tr>
            <td class="first_col code">heatingVoltage</td>
            <td>X</td>
            <td>X</td>
            <td>X</td>
        </tr>
        <tr>
            <td class="first_col code">inHumidity</td>
            <td>X</td>
            <td>X</td>
            <td>X</td>
        </tr>
        <tr>
            <td class="first_col code">inTemp</td>
            <td>X</td>
            <td>X</td>
            <td>X</td>
        </tr>
        <tr>
            <td class="first_col code">inTempBatteryStatus</td>
            <td>X</td>
            <td>X</td>
            <td>X</td>
        </tr>
        <tr>
            <td class="first_col code">interval</td>
            <td>X</td>
            <td>X</td>
            <td>X</td>
        </tr>
        <tr>
            <td class="first_col code">leafTemp2</td>
            <td>X</td>
            <td>X</td>
            <td>X</td>
        </tr>
        <tr>
            <td class="first_col code">leafWet2</td>
            <td>X</td>
            <td>X</td>
            <td>X</td>
        </tr>
        <tr>
            <td class="first_col code">outHumidity</td>
            <td>X</td>
            <td>X</td>
            <td>X</td>
        </tr>
        <tr>
            <td class="first_col code">outTemp</td>
            <td>X</td>
            <td>X</td>
            <td>X</td>
        </tr>
        <tr>
            <td class="first_col code">outTempBatteryStatus</td>
            <td>X</td>
            <td>X</td>
            <td>X</td>
        </tr>
        <tr>
            <td class="first_col code">pressure</td>
            <td>X</td>
            <td>X</td>
            <td>X</td>
        </tr>
        <tr>
            <td class="first_col code">radiation</td>
            <td>X</td>
            <td>X</td>
            <td>X</td>
        </tr>
        <tr>
            <td class="first_col code">rain</td>
            <td>X</td>
            <td>X</td>
            <td>X</td>
        </tr>
        <tr>
            <td class="first_col code">rainBatteryStatus</td>
            <td>X</td>
            <td>X</td>
            <td>X</td>
        </tr>
        <tr>
            <td class="first_col code">rainRate</td>
            <td>X</td>
            <td>X</td>
            <td>X</td>
        </tr>
        <tr>
            <td class="first_col code">referenceVoltage</td>
            <td>X</td>
            <td>X</td>
            <td>X</td>
        </tr>
        <tr>
            <td class="first_col code">rxCheckPercent</td>
            <td>X</td>
            <td>X</td>
            <td>X</td>
        </tr>
        <tr>
            <td class="first_col code">soilMoist1</td>
            <td>X</td>
            <td>X</td>
            <td>X</td>
        </tr>
        <tr>
            <td class="first_col code">soilMoist2</td>
            <td>X</td>
            <td>X</td>
            <td>X</td>
        </tr>
        <tr>
            <td class="first_col code" style="height: 33px">soilMoist3</td>
            <td style="height: 33px">X</td>
            <td style="height: 33px">X</td>
            <td style="height: 33px">X</td>
        </tr>
        <tr>
            <td class="first_col code">soilMoist4</td>
            <td>X</td>
            <td>X</td>
            <td>X</td>
        </tr>
        <tr>
            <td class="first_col code">soilTemp1</td>
            <td>X</td>
            <td>X</td>
            <td>X</td>
        </tr>
        <tr>
            <td class="first_col code">soilTemp2</td>
            <td>X</td>
            <td>X</td>
            <td>X</td>
        </tr>
        <tr>
            <td class="first_col code">soilTemp3</td>
            <td>X</td>
            <td>X</td>
            <td>X</td>
        </tr>
        <tr>
            <td class="first_col code">soilTemp4</td>
            <td>X</td>
            <td>X</td>
            <td>X</td>
        </tr>
        <tr>
            <td class="first_col code">supplyVoltage</td>
            <td>X</td>
            <td>X</td>
            <td>X</td>
        </tr>
        <tr>
            <td class="first_col code">txBatteryStatus</td>
            <td>X</td>
            <td>X</td>
            <td>X</td>
        </tr>
        <tr>
            <td class="first_col code">usUnits</td>
            <td>X</td>
            <td>X</td>
            <td>X</td>
        </tr>
        <tr>
            <td class="first_col code">UV</td>
            <td>X</td>
            <td>X</td>
            <td>X</td>
        </tr>
        <tr>
            <td class="first_col code">windvec</td>
            <td> </td>
            <td>X (special vector type)</td>
            <td> </td>
        </tr>
        <tr>
            <td class="first_col code">windBatteryStatus</td>
            <td>X</td>
            <td>X</td>
            <td>X</td>
        </tr>
        <tr>
            <td class="first_col code">windDir</td>
            <td>X</td>
            <td>X</td>
            <td>X</td>
        </tr>
        <tr>
            <td class="first_col code">windGust</td>
            <td>X</td>
            <td>X</td>
            <td>X</td>
        </tr>
        <tr>
            <td class="first_col code">windGustDir</td>
            <td>X</td>
            <td>X</td>
            <td>X</td>
        </tr>
        <tr>
            <td class="first_col code">windSpeed</td>
            <td>X</td>
            <td>X</td>
            <td>X</td>
        </tr>
        <tr>
            <td class="first_col code">windchill</td>
            <td>X</td>
            <td>X</td>
            <td>X</td>
        </tr>
        </tbody>
    </table>

    <h1 id="aggregation_types">Appendix: Aggregation types</h1>

    <table class="indent">
        <caption>Aggregation types</caption>
        <tbody>
        <tr class="first_row">
            <td>Aggregation type</td>
            <td>Meaning</td>
        </tr>
        <tr>
            <td class="first_col code">avg</td>
            <td>The average value in the aggregation period.</td>
        </tr>
        <tr>
            <td class="first_col code">sum</td>
            <td>The sum of values in the aggregation period.</td>
        </tr>
        <tr>
            <td class="first_col code">count</td>
            <td>The number of non-null values in the aggregation period.</td>
        </tr>
        <tr>
            <td class="first_col code">min</td>
            <td>The minimum value in the aggregation period.</td>
        </tr>
        <tr>
            <td class="first_col code">mintime</td>
            <td>The time of the minimum value.</td>
        </tr>
        <tr>
            <td class="first_col code">max</td>
            <td>The maximum value in the aggregation period.</td>
        </tr>
        <tr>
            <td class="first_col code">maxtime</td>
            <td>The time of the maximum value.</td>
        </tr>
        <tr>
            <td class="first_col code">maxmin</td>
            <td>The maximum daily minimum in the aggregation period. Aggregation period
                must be one day or longer.
            </td>
        </tr>
        <tr>
            <td class="first_col code">maxmintime</td>
            <td>The time of the maximum daily minimum.</td>
        </tr>
        <tr>
            <td class="first_col code">minmax</td>
            <td>The minimum daily maximum in the aggregation period. Aggregation period
                must be one day or longer.
            </td>
        </tr>
        <tr>
            <td class="first_col code">minmaxtime</td>
            <td>The time of the minimum daily maximum.</td>
        </tr>
        <tr>
            <td class="first_col code">maxsum</td>
            <td>The maximum daily sum in the aggregation period. Aggregation
                period must be one day or longer.
            </td>
        </tr>
        <tr>
            <td class="first_col code">maxsumtime</td>
            <td>The time of the maximum daily sum.</td>
        </tr>
        <tr>
            <td class="first_col code">meanmin</td>
            <td>The average daily minimum in the aggregation period. Aggregation
                period must be one day or longer.
            </td>
        </tr>
        <tr>
            <td class="first_col code">meanmax</td>
            <td>The average daily maximum in the aggregation period. Aggregation
                period must be one day or longer.
            </td>
        </tr>
        <tr>
            <td class="first_col code">gustdir</td>
            <td>The direction of the max gust in the aggregation period.</td>
        </tr>
        <tr>
            <td class="first_col code">last</td>
            <td>The last value in the aggregation period.</td>
        </tr>
        <tr>
            <td class="first_col code">lasttime</td>
            <td>The time of the last value in the aggregation period.</td>
        </tr>
        <tr>
            <td class="first_col code">max_ge(val)</td>
            <td>The number of days where the maximum value is greater than or
                equal to <em>val</em>. Aggregation period must be one day or longer.
            </td>
        </tr>
        <tr>
            <td class="first_col code">max_le(val)</td>
            <td>The number of days where the maximum value is less than or
                equal to <em>val</em>. Aggregation period must be one day or longer.
            </td>
        </tr>
        <tr>
            <td class="first_col code">min_le(val)</td>
            <td>The number of days where the minimum value is less than or
                equal to <em>val</em>. Aggregation period must be one day or longer.
            </td>
        </tr>
        <tr>
            <td class="first_col code">sum_ge(val)</td>
            <td>The number of days where the sum of value is greater than or
                equal to <em>val</em>. Aggregation period must be one day or longer.
            </td>
        </tr>
        <tr>
            <td class="first_col code">rms</td>
            <td>The root mean square value in the aggregation period.</td>
        </tr>
        <tr>
            <td class="first_col code">vecavg</td>
            <td>The vector average speed in the aggregation period.</td>
        </tr>
        <tr>
            <td class="first_col code">vecdir</td>
            <td>The vector averaged direction during the aggregation period.</td>
        </tr>
        </tbody>
    </table>

    <h1 id="units">Appendix: Units</h1>

    <p>Weewx offers three different <em>unit systems</em>:</p>

    <table class="indent" style="width: 80%">
        <caption>The standard unit systems used within weewx</caption>
        <tr class="first_row">
            <td>Name</td>
            <td>Encoded value</td>
            <td>Note</td>
        </tr>
        <tr>
            <td class="first_col"><span class="code">US</span></td>
            <td>0x01</td>
            <td>U.S. Customary</td>
        </tr>
        <tr>
            <td class="first_col"><span class="code">METRICWX</span></td>
            <td>0x11</td>
            <td>Metric, with rain related measurements in
                <span class="code">mm</span> and speeds in
                <span class="code">m/s</span>
            </td>
        </tr>
        <tr>
            <td class="first_col"><span class="code">METRIC</span></td>
            <td>0x10</td>
            <td>Metric, with rain related measurements in
                <span class="code">cm</span> and speeds in
                <span class="code">km/hr</span>
            </td>
        </tr>
    </table>

    <p>The table below lists all the unit groups, their members, which
        units are options for the group, and what the defaults are
        for each standard unit system. </p>
    <table class="indent">
        <caption>Unit groups, members and options</caption>
        <tbody class="code">
        <tr class="first_row">
            <td>Group</td>
            <td>Members</td>
            <td>Unit options</td>
            <td><span class="code">US</span></td>
            <td><span class="code">METRICWX</span></td>
            <td><span class="code">METRIC</span></td>
        </tr>
        <tr>
            <td class="first_col">group_altitude</td>
            <td>altitude</td>
            <td>foot <br/>
                meter
            </td>
            <td>foot</td>
            <td>meter</td>
            <td>meter</td>
        </tr>
        <tr>
            <td class="first_col">group_degree_day</td>
            <td>cooldeg<br/>
                heatdeg
            </td>
            <td>degree_F_day<br/>
                degree_C_day
            </td>
            <td>degree_F_day</td>
            <td>degree_C_day</td>
            <td>degree_C_day</td>
        </tr>
        <tr>
            <td class="first_col">group_direction</td>
            <td>gustdir <br/>
                vecdir <br/>
                windDir <br/>
                windGustDir
            </td>
            <td>degree_compass</td>
            <td>degree_compass</td>
            <td>degree_compass</td>
            <td>degree_compass</td>
        </tr>
        <tr>
            <td class="first_col">group_interval</td>
            <td>interval</td>
            <td>minute</td>
            <td>minute</td>
            <td>minute</td>
            <td>minute</td>
        </tr>
        <tr>
            <td class="first_col">group_moisture</td>
            <td>soilMoist1 <br/>
                soilMoist2 <br/>
                soilMoist3 <br/>
                soilMoist4
            </td>
            <td>centibar</td>
            <td>centibar</td>
            <td>centibar</td>
            <td>centibar</td>
        </tr>
        <tr>
            <td class="first_col">group_percent</td>
            <td>extraHumid1 <br/>
                extraHumid2 <br/>
                inHumidity <br/>
                outHumidity <br/>
                rxCheckPercent
            </td>
            <td>percent</td>
            <td>percent</td>
            <td>percent</td>
            <td>percent</td>
        </tr>
        <tr>
            <td class="first_col">group_pressure</td>
            <td>barometer <br/>
                altimeter <br/>
                pressure
            </td>
            <td>inHg <br/>
                mbar <br/>
                hPa
            </td>
            <td>inHg</td>
            <td>mbar</td>
            <td>mbar</td>
        </tr>
        <tr>
            <td class="first_col">group_radiation</td>
            <td>UV <br/>
                radiation
            </td>
            <td>watt_per_meter_squared</td>
            <td>watt_per_meter_squared</td>
            <td>watt_per_meter_squared</td>
            <td>watt_per_meter_squared</td>
        </tr>
        <tr>
            <td class="first_col">group_rain</td>
            <td>rain <br/>
                ET <br/>
                hail
            </td>
            <td>inch <br/>
                cm <br/>
                mm
            </td>
            <td>inch</td>
            <td>mm</td>
            <td>cm</td>
        </tr>
        <tr>
            <td class="first_col">group_rainrate</td>
            <td>rainRate <br/>
                hailRate
            </td>
            <td>inch_per_hour <br/>
                cm_per_hour <br/>
                mm_per_hour
            </td>
            <td>inch_per_hour</td>
            <td>mm_per_hour</td>
            <td>cm_per_hour</td>
        </tr>
        <tr>
            <td class="first_col">group_speed</td>
            <td>wind <br/>
                windGust <br/>
                windSpeed <br/>
                windgustvec <br/>
                windvec
            </td>
            <td>mile_per_hour <br/>
                km_per_hour <br/>
                knot <br/>
                meter_per_second
            </td>
            <td>mile_per_hour</td>
            <td>meter_per_second</td>
            <td>km_per_hour</td>
        </tr>
        <tr>
            <td class="first_col">group_speed2</td>
            <td>rms <br/>
                vecavg
            </td>
            <td>mile_per_hour2 <br/>
                km_per_hour2 <br/>
                knot2 <br/>
                meter_per_second2
            </td>
            <td>mile_per_hour2</td>
            <td>meter_per_second2</td>
            <td>km_per_hour2</td>
        </tr>
        <tr>
            <td class="first_col">group_temperature</td>
            <td>dewpoint <br/>
                extraTemp1 <br/>
                extraTemp2 <br/>
                extraTemp3 <br/>
                heatindex <br/>
                heatingTemp <br/>
                inTemp <br/>
                leafTemp1 <br/>
                leafTemp2 <br/>
                outTemp <br/>
                soilTemp1 <br/>
                soilTemp2 <br/>
                soilTemp3 <br/>
                soilTemp4 <br/>
                windchill
            </td>
            <td>degree_F <br/>
                degree_C
            </td>
            <td>degree_F</td>
            <td>degree_C</td>
            <td>degree_C</td>
        </tr>
        <tr>
            <td class="first_col">group_time</td>
            <td>dateTime</td>
            <td>unix_epoch <br/>
                dublin_jd
            </td>
            <td>unix_epoch</td>
            <td>unix_epoch</td>
            <td>unix_epoch</td>
        </tr>
        <tr>
            <td class="first_col">group_uv</td>
            <td>UV</td>
            <td>uv_index</td>
            <td>uv_index</td>
            <td>uv_index</td>
            <td>uv_index</td>
        </tr>
        <tr>
            <td class="first_col">group_volt</td>
            <td>consBatteryVoltage <br/>
                heatingVoltage <br/>
                referenceVoltage <br/>
                supplyVoltage
            </td>
            <td>volt</td>
            <td>volt</td>
            <td>volt</td>
            <td>volt</td>
        </tr>
        <tr>
            <td class="first_col">group_NONE</td>
            <td>NONE</td>
            <td>NONE</td>
            <td>NONE</td>
            <td>NONE</td>
            <td>NONE</td>
        </tr>
        </tbody>
    </table>

    <h1 id="station_data">Appendix: Station Data</h1>

    <p>The following tables show which data are provided by the station
        hardware and which are calculated by <span class='code'>weewx</span>.
    </p>

    <p class='station_data_key'>
        <b>H</b> indicates data provided by <b>H</b>ardware<br/>
        <b>D</b> indicates data calculated by the <b>D</b>river<br/>
        <b>S</b> indicates data calculated by the StdWXCalculate <b>S</b>ervice<br/>
    </p>

    <h2 id="acurite_station_data">AcuRite</h2>
    <table class='station_data'>
        <caption>AcuRite station data</caption>
        <tbody class='code'>
        <tr class="first_row">
            <td style='width:200px'>Observation</td>
            <td>Loop</td>
            <td>Archive</td>
        </tr>
        <tr>
            <td class='first_col'>barometer</td>
            <td>S</td>
            <td></td>
        </tr>
        <tr>
            <td class='first_col'>pressure</td>
            <td>H</td>
            <td></td>
        </tr>
        <tr>
            <td class='first_col'>altimeter</td>
            <td>S</td>
            <td></td>
        </tr>
        <tr>
            <td class='first_col'>inTemp</td>
            <td>H</td>
            <td></td>
        </tr>
        <tr>
            <td class='first_col'>outTemp</td>
            <td>H</td>
            <td></td>
        </tr>
        <tr>
            <td class='first_col'>inHumidity</td>
            <td></td>
            <td></td>
        </tr>
        <tr>
            <td class='first_col'>outHumidity</td>
            <td>H</td>
            <td></td>
        </tr>
        <tr>
            <td class='first_col'>windSpeed</td>
            <td>H</td>
            <td></td>
        </tr>
        <tr>
            <td class='first_col'>windDir</td>
            <td>H</td>
            <td></td>
        </tr>
        <tr>
            <td class='first_col'>rain</td>
            <td>H</td>
            <td></td>
        </tr>
        <tr>
            <td class='first_col'>rainRate</td>
            <td>S</td>
            <td></td>
        </tr>
        <tr>
            <td class='first_col'>dewpoint</td>
            <td>S</td>
            <td></td>
        </tr>
        <tr>
            <td class='first_col'>windchill</td>
            <td>S</td>
            <td></td>
        </tr>
        <tr>
            <td class='first_col'>heatindex</td>
            <td>S</td>
            <td></td>
        </tr>
        <tr>
            <td class='first_col'>rxCheckPercent</td>
            <td>H</td>
            <td></td>
        </tr>
        <tr>
            <td class='first_col'>outTempBatteryStatus</td>
            <td>H</td>
            <td></td>
        </tr>
        </tbody>
    </table>
    <p class='station_data_key'>
        Each packet contains a subset of all possible readings. For example, one type of packet contains <span
            class='code'>windSpeed</span>, <span class='code'>windDir</span> and <span class='code'>rain</span>. A
        different type of packet contains <span class='code'>windSpeed</span>, <span class='code'>outTemp</span> and
        <span class='code'>outHumidity</span>.
    </p>

    <h2 id="cc3000_station_data">CC3000</h2>
    <table class='station_data'>
        <caption>CC3000 station data</caption>
        <tbody class='code'>
        <tr class="first_row">
            <td style='width:200px'>Observation</td>
            <td>Loop</td>
            <td>Archive</td>
        </tr>
        <tr>
            <td class='first_col'>barometer</td>
            <td>S</td>
            <td>S</td>
        </tr>
        <tr>
            <td class='first_col'>pressure</td>
            <td>H</td>
            <td>H</td>
        </tr>
        <tr>
            <td class='first_col'>altimeter</td>
            <td>S</td>
            <td>S</td>
        </tr>
        <tr>
            <td class='first_col'>inTemp</td>
            <td>H</td>
            <td>H</td>
        </tr>
        <tr>
            <td class='first_col'>outTemp</td>
            <td>H</td>
            <td>H</td>
        </tr>
        <tr>
            <td class='first_col'>inHumidity</td>
            <td>H</td>
            <td>H</td>
        </tr>
        <tr>
            <td class='first_col'>outHumidity</td>
            <td>H</td>
            <td>H</td>
        </tr>
        <tr>
            <td class='first_col'>windSpeed</td>
            <td>H</td>
            <td>H</td>
        </tr>
        <tr>
            <td class='first_col'>windDir</td>
            <td>H</td>
            <td>H</td>
        </tr>
        <tr>
            <td class='first_col'>rain</td>
            <td>H</td>
            <td>H</td>
        </tr>
        <tr>
            <td class='first_col'>rainRate</td>
            <td>S</td>
            <td>S</td>
        </tr>
        <tr>
            <td class='first_col'>dewpoint</td>
            <td>S</td>
            <td>S</td>
        </tr>
        <tr>
            <td class='first_col'>windchill</td>
            <td>S</td>
            <td>S</td>
        </tr>
        <tr>
            <td class='first_col'>heatindex</td>
            <td>S</td>
            <td>S</td>
        </tr>
        <tr>
            <td class='first_col'>radiation</td>
            <td>H</td>
            <td>H</td>
        </tr>
        <tr>
            <td class='first_col'>UV</td>
            <td>H</td>
            <td>H</td>
        </tr>
        <tr>
            <td class='first_col'>consBatteryVoltage</td>
            <td>H</td>
            <td></td>
        </tr>
        <tr>
            <td class='first_col'>bkupBatteryVoltage</td>
            <td>H</td>
            <td></td>
        </tr>
        </tbody>
    </table>
    <p class='station_data_key'>
        The <span class='code'>radiation</span> and <span class='code'>UV</span>
        data are available only with the optional solar radiation sensor.
    </p>

    <h2 id="fo_station_data">Fine Offset</h2>
    <table class='station_data'>
        <caption>Fine Offset station data</caption>
        <tbody class='code'>
        <tr class="first_row">
            <td style='width:200px'>Observation</td>
            <td>Loop</td>
            <td>Archive</td>
        </tr>
        <tr>
            <td class='first_col'>barometer</td>
            <td>S</td>
            <td>S</td>
        </tr>
        <tr>
            <td class='first_col'>pressure</td>
            <td>H</td>
            <td>H</td>
        </tr>
        <tr>
            <td class='first_col'>altimeter</td>
            <td>S</td>
            <td>S</td>
        </tr>
        <tr>
            <td class='first_col'>inTemp</td>
            <td>H</td>
            <td>H</td>
        </tr>
        <tr>
            <td class='first_col'>outTemp</td>
            <td>H</td>
            <td>H</td>
        </tr>
        <tr>
            <td class='first_col'>inHumidity</td>
            <td>H</td>
            <td>H</td>
        </tr>
        <tr>
            <td class='first_col'>outHumidity</td>
            <td>H</td>
            <td>H</td>
        </tr>
        <tr>
            <td class='first_col'>windSpeed</td>
            <td>H</td>
            <td>H</td>
        </tr>
        <tr>
            <td class='first_col'>windDir</td>
            <td>H</td>
            <td>H</td>
        </tr>
        <tr>
            <td class='first_col'>windGust</td>
            <td>H</td>
            <td>H</td>
        </tr>
        <tr>
            <td class='first_col'>windGustDir</td>
            <td>D</td>
            <td>D</td>
        </tr>
        <tr>
            <td class='first_col'>rain</td>
            <td>H</td>
            <td>H</td>
        </tr>
        <tr>
            <td class='first_col'>rainRate</td>
            <td>S</td>
            <td>S</td>
        </tr>
        <tr>
            <td class='first_col'>dewpoint</td>
            <td>H/S</td>
            <td>S</td>
        </tr>
        <tr>
            <td class='first_col'>windchill</td>
            <td>H/S</td>
            <td>S</td>
        </tr>
        <tr>
            <td class='first_col'>heatindex</td>
            <td>H/S</td>
            <td>S</td>
        </tr>
        <tr>
            <td class='first_col'>radiation</td>
            <td>H</td>
            <td>H</td>
        </tr>
        <tr>
            <td class='first_col'>UV</td>
            <td>H</td>
            <td>H</td>
        </tr>
        <tr>
            <td class='first_col'>rxCheckPercent</td>
            <td>H</td>
            <td></td>
        </tr>
        <tr>
            <td class='first_col'>outTempBatteryStatus</td>
            <td>H</td>
            <td></td>
        </tr>
        </tbody>
    </table>
    <p class='station_data_key'>
        The <span class='code'>radiation</span> and <span class='code'>UV</span>
        data are available only from 30xx stations.
    </p>

    <h2 id="te923_station_data">TE923</h2>
    <table class='station_data'>
        <caption>TE923 station data</caption>
        <tbody class='code'>
        <tr class="first_row">
            <td style='width:200px'>Observation</td>
            <td>Loop</td>
            <td>Archive</td>
        </tr>
        <tr>
            <td class='first_col'>barometer</td>
            <td>H</td>
            <td></td>
        </tr>
        <tr>
            <td class='first_col'>pressure</td>
            <td>S</td>
            <td></td>
        </tr>
        <tr>
            <td class='first_col'>altimeter</td>
            <td>S</td>
            <td></td>
        </tr>
        <tr>
            <td class='first_col'>inTemp</td>
            <td>H</td>
            <td></td>
        </tr>
        <tr>
            <td class='first_col'>outTemp</td>
            <td>H</td>
            <td></td>
        </tr>
        <tr>
            <td class='first_col'>inHumidity</td>
            <td>H</td>
            <td></td>
        </tr>
        <tr>
            <td class='first_col'>outHumidity</td>
            <td>H</td>
            <td></td>
        </tr>
        <tr>
            <td class='first_col'>windSpeed</td>
            <td>H</td>
            <td></td>
        </tr>
        <tr>
            <td class='first_col'>windDir</td>
            <td>H</td>
            <td></td>
        </tr>
        <tr>
            <td class='first_col'>windGust</td>
            <td>H</td>
            <td></td>
        </tr>
        <tr>
            <td class='first_col'>windGustDir</td>
            <td>D</td>
            <td></td>
        </tr>
        <tr>
            <td class='first_col'>rain</td>
            <td>H</td>
            <td></td>
        </tr>
        <tr>
            <td class='first_col'>rainRate</td>
            <td>S</td>
            <td></td>
        </tr>
        <tr>
            <td class='first_col'>dewpoint</td>
            <td>S</td>
            <td></td>
        </tr>
        <tr>
            <td class='first_col'>windchill</td>
            <td>H/S</td>
            <td></td>
        </tr>
        <tr>
            <td class='first_col'>heatindex</td>
            <td>S</td>
            <td></td>
        </tr>
        <tr>
            <td class='first_col'>UV</td>
            <td>H</td>
            <td></td>
        </tr>
        <tr>
            <td class='first_col'>extraTemp1</td>
            <td>H</td>
            <td></td>
        </tr>
        <tr>
            <td class='first_col'>extraTemp2</td>
            <td>H</td>
            <td></td>
        </tr>
        <tr>
            <td class='first_col'>extraTemp3</td>
            <td>H</td>
            <td></td>
        </tr>
        <tr>
            <td class='first_col'>extraTemp4</td>
            <td>H</td>
            <td></td>
        </tr>
        <tr>
            <td class='first_col'>extraHumid1</td>
            <td>H</td>
            <td></td>
        </tr>
        <tr>
            <td class='first_col'>extraHumid2</td>
            <td>H</td>
            <td></td>
        </tr>
        <tr>
            <td class='first_col'>extraHumid3</td>
            <td>H</td>
            <td></td>
        </tr>
        <tr>
            <td class='first_col'>extraHumid4</td>
            <td>H</td>
            <td></td>
        </tr>
        <tr>
            <td class='first_col'>txBatteryStatus</td>
            <td>H</td>
            <td></td>
        </tr>
        <tr>
            <td class='first_col'>windBatteryStatus</td>
            <td>H</td>
            <td></td>
        </tr>
        <tr>
            <td class='first_col'>rainBatteryStatus</td>
            <td>H</td>
            <td></td>
        </tr>
        <tr>
            <td class='first_col'>outTempBatteryStatus</td>
            <td>H</td>
            <td></td>
        </tr>
        <tr>
            <td class='first_col'>extraBatteryStatus1</td>
            <td>H</td>
            <td></td>
        </tr>
        <tr>
            <td class='first_col'>extraBatteryStatus2</td>
            <td>H</td>
            <td></td>
        </tr>
        <tr>
            <td class='first_col'>extraBatteryStatus3</td>
            <td>H</td>
            <td></td>
        </tr>
        <tr>
            <td class='first_col'>extraBatteryStatus4</td>
            <td>H</td>
            <td></td>
        </tr>
        </tbody>
    </table>
    <p class='station_data_key'>
        Some stations support up to 5 remote temperature/humidity sensors. The
        <span class='code'>UV</span> data are available only with the optional
        solar radiation sensor.
    </p>

    <h2 id="ultimeter_station_data">Ultimeter</h2>
    <table class='station_data'>
        <caption>Ultimeter station data</caption>
        <tbody class='code'>
        <tr class="first_row">
            <td style='width:200px'>Observation</td>
            <td>Loop</td>
            <td>Archive</td>
        </tr>
        <tr>
            <td class='first_col'>barometer</td>
            <td>H</td>
            <td></td>
        </tr>
        <tr>
            <td class='first_col'>pressure</td>
            <td>S</td>
            <td></td>
        </tr>
        <tr>
            <td class='first_col'>altimeter</td>
            <td>S</td>
            <td></td>
        </tr>
        <tr>
            <td class='first_col'>inTemp</td>
            <td>H</td>
            <td></td>
        </tr>
        <tr>
            <td class='first_col'>outTemp</td>
            <td>H</td>
            <td></td>
        </tr>
        <tr>
            <td class='first_col'>inHumidity</td>
            <td>H</td>
            <td></td>
        </tr>
        <tr>
            <td class='first_col'>outHumidity</td>
            <td>H</td>
            <td></td>
        </tr>
        <tr>
            <td class='first_col'>windSpeed</td>
            <td>H</td>
            <td></td>
        </tr>
        <tr>
            <td class='first_col'>windDir</td>
            <td>H</td>
            <td></td>
        </tr>
        <tr>
            <td class='first_col'>rain</td>
            <td>H</td>
            <td></td>
        </tr>
        <tr>
            <td class='first_col'>rainRate</td>
            <td>S</td>
            <td></td>
        </tr>
        <tr>
            <td class='first_col'>dewpoint</td>
            <td>S</td>
            <td></td>
        </tr>
        <tr>
            <td class='first_col'>windchill</td>
            <td>S</td>
            <td></td>
        </tr>
        <tr>
            <td class='first_col'>heatindex</td>
            <td>S</td>
            <td></td>
        </tr>
        </tbody>
    </table>
    <p class='station_data_key'>
        The <span class='code'>rain</span> and <span class='code'>rainRate</span> are
        available only on stations with the optional rain sensor.
    </p>

    <p class='station_data_key'>
        Pressure, inside temperature, and inside humidity data are not available on
        all types of Ultimeter stations.
    </p>

    <h2 id="vantage_station_data">Vantage</h2>
    <table class='station_data'>
        <caption>Vantage station data</caption>
        <tbody class='code'>
        <tr class="first_row">
            <td style='width:200px'>Observation</td>
            <td>Loop</td>
            <td>Archive</td>
        </tr>
        <tr>
            <td class='first_col'>barometer</td>
            <td>H</td>
            <td>H</td>
        </tr>
        <tr>
            <td class='first_col'>pressure</td>
            <td>S</td>
            <td>S</td>
        </tr>
        <tr>
            <td class='first_col'>altimeter</td>
            <td>S</td>
            <td>S</td>
        </tr>
        <tr>
            <td class='first_col'>inTemp</td>
            <td>H</td>
            <td>H</td>
        </tr>
        <tr>
            <td class='first_col'>outTemp</td>
            <td>H</td>
            <td>H</td>
        </tr>
        <tr>
            <td class='first_col'>inHumidity</td>
            <td>H</td>
            <td>H</td>
        </tr>
        <tr>
            <td class='first_col'>outHumidity</td>
            <td>H</td>
            <td>H</td>
        </tr>
        <tr>
            <td class='first_col'>windSpeed</td>
            <td>H</td>
            <td>H</td>
        </tr>
        <tr>
            <td class='first_col'>windDir</td>
            <td>H</td>
            <td>H</td>
        </tr>
        <tr>
            <td class='first_col'>windGust</td>
            <td>H</td>
            <td>H</td>
        </tr>
        <tr>
            <td class='first_col'>windGustDir</td>
            <td>H</td>
            <td>H</td>
        </tr>
        <tr>
            <td class='first_col'>rain</td>
            <td>H</td>
            <td>H</td>
        </tr>
        <tr>
            <td class='first_col'>rainRate</td>
            <td>H</td>
            <td>H</td>
        </tr>
        <tr>
            <td class='first_col'>dewpoint</td>
            <td>S</td>
            <td>S</td>
        </tr>
        <tr>
            <td class='first_col'>windchill</td>
            <td>S</td>
            <td>S</td>
        </tr>
        <tr>
            <td class='first_col'>heatindex</td>
            <td>S</td>
            <td>S</td>
        </tr>
        <tr>
            <td class='first_col'>radiation</td>
            <td>H</td>
            <td>H</td>
        </tr>
        <tr>
            <td class='first_col'>UV</td>
            <td>H</td>
            <td>H</td>
        </tr>
        <tr>
            <td class='first_col'>extraTemp1</td>
            <td>H</td>
            <td>H</td>
        </tr>
        <tr>
            <td class='first_col'>extraTemp2</td>
            <td>H</td>
            <td>H</td>
        </tr>
        <tr>
            <td class='first_col'>extraTemp3</td>
            <td>H</td>
            <td>H</td>
        </tr>
        <tr>
            <td class='first_col'>extraTemp4</td>
            <td>H</td>
            <td></td>
        </tr>
        <tr>
            <td class='first_col'>extraTemp5</td>
            <td>H</td>
            <td></td>
        </tr>
        <tr>
            <td class='first_col'>extraTemp6</td>
            <td>H</td>
            <td></td>
        </tr>
        <tr>
            <td class='first_col'>extraTemp7</td>
            <td>H</td>
            <td></td>
        </tr>
        <tr>
            <td class='first_col'>soilTemp1</td>
            <td>H</td>
            <td>H</td>
        </tr>
        <tr>
            <td class='first_col'>soilTemp2</td>
            <td>H</td>
            <td>H</td>
        </tr>
        <tr>
            <td class='first_col'>soilTemp3</td>
            <td>H</td>
            <td>H</td>
        </tr>
        <tr>
            <td class='first_col'>soilTemp4</td>
            <td>H</td>
            <td>H</td>
        </tr>
        <tr>
            <td class='first_col'>leafTemp1</td>
            <td>H</td>
            <td>H</td>
        </tr>
        <tr>
            <td class='first_col'>leafTemp2</td>
            <td>H</td>
            <td>H</td>
        </tr>
        <tr>
            <td class='first_col'>leafTemp3</td>
            <td>H</td>
            <td>H</td>
        </tr>
        <tr>
            <td class='first_col'>leafTemp4</td>
            <td>H</td>
            <td>H</td>
        </tr>
        <tr>
            <td class='first_col'>extraHumid1</td>
            <td>H</td>
            <td>H</td>
        </tr>
        <tr>
            <td class='first_col'>extraHumid2</td>
            <td>H</td>
            <td>H</td>
        </tr>
        <tr>
            <td class='first_col'>extraHumid3</td>
            <td>H</td>
            <td></td>
        </tr>
        <tr>
            <td class='first_col'>extraHumid4</td>
            <td>H</td>
            <td></td>
        </tr>
        <tr>
            <td class='first_col'>extraHumid5</td>
            <td>H</td>
            <td></td>
        </tr>
        <tr>
            <td class='first_col'>extraHumid6</td>
            <td>H</td>
            <td></td>
        </tr>
        <tr>
            <td class='first_col'>extraHumid7</td>
            <td>H</td>
            <td></td>
        </tr>
        <tr>
            <td class='first_col'>soilMoist1</td>
            <td>H</td>
            <td>H</td>
        </tr>
        <tr>
            <td class='first_col'>soilMoist2</td>
            <td>H</td>
            <td>H</td>
        </tr>
        <tr>
            <td class='first_col'>soilMoist3</td>
            <td>H</td>
            <td>H</td>
        </tr>
        <tr>
            <td class='first_col'>soilMoist4</td>
            <td>H</td>
            <td>H</td>
        </tr>
        <tr>
            <td class='first_col'>leafWet1</td>
            <td>H</td>
            <td>H</td>
        </tr>
        <tr>
            <td class='first_col'>leafWet2</td>
            <td>H</td>
            <td>H</td>
        </tr>
        <tr>
            <td class='first_col'>leafWet3</td>
            <td>H</td>
            <td>H</td>
        </tr>
        <tr>
            <td class='first_col'>leafWet4</td>
            <td>H</td>
            <td>H</td>
        </tr>
        <tr>
            <td class='first_col'>txBatteryStatus</td>
            <td>H</td>
            <td>H</td>
        </tr>
        <tr>
            <td class='first_col'>consBatteryVoltage</td>
            <td>H</td>
            <td>H</td>
        </tr>
        </tbody>
    </table>

    <h2 id="wmr100_station_data">WMR100</h2>
    <table class='station_data'>
        <caption>WMR100 station data</caption>
        <tbody class='code'>
        <tr class="first_row">
            <td style='width:200px'>Observation</td>
            <td>Loop</td>
            <td>Archive</td>
        </tr>
        <tr>
            <td class='first_col'>barometer</td>
            <td>S</td>
            <td></td>
        </tr>
        <tr>
            <td class='first_col'>pressure</td>
            <td>H</td>
            <td></td>
        </tr>
        <tr>
            <td class='first_col'>altimeter</td>
            <td>S</td>
            <td></td>
        </tr>
        <tr>
            <td class='first_col'>inTemp</td>
            <td>H</td>
            <td></td>
        </tr>
        <tr>
            <td class='first_col'>outTemp</td>
            <td>H</td>
            <td></td>
        </tr>
        <tr>
            <td class='first_col'>inHumidity</td>
            <td>H</td>
            <td></td>
        </tr>
        <tr>
            <td class='first_col'>outHumidity</td>
            <td>H</td>
            <td></td>
        </tr>
        <tr>
            <td class='first_col'>windSpeed</td>
            <td>H</td>
            <td></td>
        </tr>
        <tr>
            <td class='first_col'>windDir</td>
            <td>H</td>
            <td></td>
        </tr>
        <tr>
            <td class='first_col'>windGust</td>
            <td>H</td>
            <td></td>
        </tr>
        <tr>
            <td class='first_col'>rain</td>
            <td>H</td>
            <td></td>
        </tr>
        <tr>
            <td class='first_col'>rainRate</td>
            <td>H</td>
            <td></td>
        </tr>
        <tr>
            <td class='first_col'>dewpoint</td>
            <td>S</td>
            <td></td>
        </tr>
        <tr>
            <td class='first_col'>windchill</td>
            <td>S</td>
            <td></td>
        </tr>
        <tr>
            <td class='first_col'>heatindex</td>
            <td>S</td>
            <td></td>
        </tr>
        <tr>
            <td class='first_col'>extraTemp1</td>
            <td>H</td>
            <td></td>
        </tr>
        <tr>
            <td class='first_col'>extraTemp2</td>
            <td>H</td>
            <td></td>
        </tr>
        <tr>
            <td class='first_col'>extraTemp3</td>
            <td>H</td>
            <td></td>
        </tr>
        <tr>
            <td class='first_col'>UV</td>
            <td>H</td>
            <td></td>
        </tr>
        <tr>
            <td class='first_col'>inTempBatteryStatus</td>
            <td>H</td>
            <td></td>
        </tr>
        <tr>
            <td class='first_col'>outTempBatteryStatus</td>
            <td>H</td>
            <td></td>
        </tr>
        <tr>
            <td class='first_col'>rainBatteryStatus</td>
            <td>H</td>
            <td></td>
        </tr>
        <tr>
            <td class='first_col'>windBatteryStatus</td>
            <td>H</td>
            <td></td>
        </tr>
        <tr>
            <td class='first_col'>uvBatteryStatus</td>
            <td>H</td>
            <td></td>
        </tr>
        </tbody>
    </table>
    <p class='station_data_key'>
        Each packet contains a subset of all possible readings. For example, a temperature packet contains <span
            class='code'>extraTempN</span> and <span class='code'>batteryStatusN</span>, a rain packet contains <span
            class='code'>totalRain</span> and <span class='code'>rainRate</span>.
    </p>

    <h2 id="wmr200_station_data">WMR200</h2>
    <table class='station_data'>
        <caption>WMR200 station data</caption>
        <tbody class='code'>
        <tr class="first_row">
            <td style='width:200px'>Observation</td>
            <td>Loop</td>
            <td>Archive</td>
        </tr>
        <tr>
            <td class='first_col'>barometer</td>
            <td>H</td>
            <td>H</td>
        </tr>
        <tr>
            <td class='first_col'>pressure</td>
            <td>S</td>
            <td>S</td>
        </tr>
        <tr>
            <td class='first_col'>altimeter</td>
            <td>H</td>
            <td>H</td>
        </tr>
        <tr>
            <td class='first_col'>inTemp</td>
            <td>H</td>
            <td>H</td>
        </tr>
        <tr>
            <td class='first_col'>outTemp</td>
            <td>H</td>
            <td>H</td>
        </tr>
        <tr>
            <td class='first_col'>inHumidity</td>
            <td>H</td>
            <td>H</td>
        </tr>
        <tr>
            <td class='first_col'>outHumidity</td>
            <td>H</td>
            <td>H</td>
        </tr>
        <tr>
            <td class='first_col'>windSpeed</td>
            <td>H</td>
            <td>H</td>
        </tr>
        <tr>
            <td class='first_col'>windDir</td>
            <td>H</td>
            <td>H</td>
        </tr>
        <tr>
            <td class='first_col'>windGust</td>
            <td>H</td>
            <td>H</td>
        </tr>
        <tr>
            <td class='first_col'>rain</td>
            <td>H</td>
            <td>H</td>
        </tr>
        <tr>
            <td class='first_col'>rainRate</td>
            <td>H</td>
            <td>H</td>
        </tr>
        <tr>
            <td class='first_col'>dewpoint</td>
            <td>S</td>
            <td>S</td>
        </tr>
        <tr>
            <td class='first_col'>windchill</td>
            <td>H/S</td>
            <td>H/S</td>
        </tr>
        <tr>
            <td class='first_col'>heatindex</td>
            <td>H/S</td>
            <td>H/S</td>
        </tr>
        <tr>
            <td class='first_col'>extraTemp1</td>
            <td>H</td>
            <td>H</td>
        </tr>
        <tr>
            <td class='first_col'>extraTemp2</td>
            <td>H</td>
            <td>H</td>
        </tr>
        <tr>
            <td class='first_col'>extraTemp3</td>
            <td>H</td>
            <td>H</td>
        </tr>
        <tr>
            <td class='first_col'>extraHumid1</td>
            <td>H</td>
            <td>H</td>
        </tr>
        <tr>
            <td class='first_col'>extraHumid2</td>
            <td>H</td>
            <td>H</td>
        </tr>
        <tr>
            <td class='first_col'>extraHumid3</td>
            <td>H</td>
            <td>H</td>
        </tr>
        <tr>
            <td class='first_col'>UV</td>
            <td>H</td>
            <td>H</td>
        </tr>
        <tr>
            <td class='first_col'>outTempBatteryStatus</td>
            <td>H</td>
            <td></td>
        </tr>
        <tr>
            <td class='first_col'>rainBatteryStatus</td>
            <td>H</td>
            <td></td>
        </tr>
        <tr>
            <td class='first_col'>windBatteryStatus</td>
            <td>H</td>
            <td></td>
        </tr>
        <tr>
            <td class='first_col'>uvBatteryStatus</td>
            <td>H</td>
            <td></td>
        </tr>
        </tbody>
    </table>
    <p class='station_data_key'>
        Each packet contains a subset of all possible readings. For example, a temperature packet contains <span
            class='code'>extraTempN</span> and <span class='code'>batteryStatusN</span>, a rain packet contains <span
            class='code'>totalRain</span> and <span class='code'>rainRate</span>.
    </p>

    <h2 id="wmr9x8_station_data">WMR9x8</h2>
    <table class='station_data'>
        <caption>WMR9x8 station data</caption>
        <tbody class='code'>
        <tr class="first_row">
            <td style='width:200px'>Observation</td>
            <td>Loop</td>
            <td>Archive</td>
        </tr>
        <tr>
            <td class='first_col'>barometer</td>
            <td>H</td>
            <td></td>
        </tr>
        <tr>
            <td class='first_col'>pressure</td>
            <td>H</td>
            <td></td>
        </tr>
        <tr>
            <td class='first_col'>altimeter</td>
            <td>S</td>
            <td></td>
        </tr>
        <tr>
            <td class='first_col'>inTemp</td>
            <td>H</td>
            <td></td>
        </tr>
        <tr>
            <td class='first_col'>outTemp</td>
            <td>H</td>
            <td></td>
        </tr>
        <tr>
            <td class='first_col'>inHumidity</td>
            <td>H</td>
            <td></td>
        </tr>
        <tr>
            <td class='first_col'>outHumidity</td>
            <td>H</td>
            <td></td>
        </tr>
        <tr>
            <td class='first_col'>windSpeed</td>
            <td>H</td>
            <td></td>
        </tr>
        <tr>
            <td class='first_col'>windDir</td>
            <td>H</td>
            <td></td>
        </tr>
        <tr>
            <td class='first_col'>windGust</td>
            <td>H</td>
            <td></td>
        </tr>
        <tr>
            <td class='first_col'>windGustDir</td>
            <td>H</td>
            <td></td>
        </tr>
        <tr>
            <td class='first_col'>rain</td>
            <td>H</td>
            <td></td>
        </tr>
        <tr>
            <td class='first_col'>rainRate</td>
            <td>H</td>
            <td></td>
        </tr>
        <tr>
            <td class='first_col'>dewpoint</td>
            <td>S</td>
            <td></td>
        </tr>
        <tr>
            <td class='first_col'>windchill</td>
            <td>H</td>
            <td></td>
        </tr>
        <tr>
            <td class='first_col'>heatindex</td>
            <td>S</td>
            <td></td>
        </tr>
        <tr>
            <td class='first_col'>extraTemp1</td>
            <td>H</td>
            <td></td>
        </tr>
        <tr>
            <td class='first_col'>extraTemp2</td>
            <td>H</td>
            <td></td>
        </tr>
        <tr>
            <td class='first_col'>extraTemp3</td>
            <td>H</td>
            <td></td>
        </tr>
        <tr>
            <td class='first_col'>extraHumid1</td>
            <td>H</td>
            <td></td>
        </tr>
        <tr>
            <td class='first_col'>extraHumid2</td>
            <td>H</td>
            <td></td>
        </tr>
        <tr>
            <td class='first_col'>extraHumid3</td>
            <td>H</td>
            <td></td>
        </tr>
        <tr>
            <td class='first_col'>UV</td>
            <td>H</td>
            <td></td>
        </tr>
        <tr>
            <td class='first_col'>inTempBatteryStatus</td>
            <td>H</td>
            <td></td>
        </tr>
        <tr>
            <td class='first_col'>outTempBatteryStatus</td>
            <td>H</td>
            <td></td>
        </tr>
        <tr>
            <td class='first_col'>rainBatteryStatus</td>
            <td>H</td>
            <td></td>
        </tr>
        <tr>
            <td class='first_col'>windBatteryStatus</td>
            <td>H</td>
            <td></td>
        </tr>
        <tr>
            <td class='first_col'>batteryStatusTH1</td>
            <td>H</td>
            <td></td>
        </tr>
        <tr>
            <td class='first_col'>batteryStatusTH2</td>
            <td>H</td>
            <td></td>
        </tr>
        <tr>
            <td class='first_col'>batteryStatusTH3</td>
            <td>H</td>
            <td></td>
        </tr>
        <tr>
            <td class='first_col'>batteryStatusT1</td>
            <td>H</td>
            <td></td>
        </tr>
        <tr>
            <td class='first_col'>batteryStatusT2</td>
            <td>H</td>
            <td></td>
        </tr>
        <tr>
            <td class='first_col'>batteryStatusT3</td>
            <td>H</td>
            <td></td>
        </tr>
        </tbody>
    </table>
    <p class='station_data_key'>
        Each packet contains a subset of all possible readings. For example, a temperature packet contains <span
            class='code'>extraTempN</span> and <span class='code'>batteryStatusN</span>, a rain packet contains <span
            class='code'>totalRain</span> and <span class='code'>rainRate</span>.
    </p>

    <h2 id="ws1_station_data">WS1</h2>
    <table class='station_data'>
        <caption>WS1 station data</caption>
        <tbody class='code'>
        <tr class="first_row">
            <td style='width:200px'>Observation</td>
            <td>Loop</td>
            <td>Archive</td>
        </tr>
        <tr>
            <td class='first_col'>barometer</td>
            <td>S</td>
            <td></td>
        </tr>
        <tr>
            <td class='first_col'>pressure</td>
            <td>H</td>
            <td></td>
        </tr>
        <tr>
            <td class='first_col'>altimeter</td>
            <td>S</td>
            <td></td>
        </tr>
        <tr>
            <td class='first_col'>inTemp</td>
            <td>H</td>
            <td></td>
        </tr>
        <tr>
            <td class='first_col'>outTemp</td>
            <td>H</td>
            <td></td>
        </tr>
        <tr>
            <td class='first_col'>inHumidity</td>
            <td>H</td>
            <td></td>
        </tr>
        <tr>
            <td class='first_col'>outHumidity</td>
            <td>H</td>
            <td></td>
        </tr>
        <tr>
            <td class='first_col'>windSpeed</td>
            <td>H</td>
            <td></td>
        </tr>
        <tr>
            <td class='first_col'>windDir</td>
            <td>H</td>
            <td></td>
        </tr>
        <tr>
            <td class='first_col'>rain</td>
            <td>H</td>
            <td></td>
        </tr>
        <tr>
            <td class='first_col'>rainRate</td>
            <td>S</td>
            <td></td>
        </tr>
        <tr>
            <td class='first_col'>dewpoint</td>
            <td>S</td>
            <td></td>
        </tr>
        <tr>
            <td class='first_col'>windchill</td>
            <td>S</td>
            <td></td>
        </tr>
        <tr>
            <td class='first_col'>heatindex</td>
            <td>S</td>
            <td></td>
        </tr>
        </tbody>
    </table>

    <h2 id="ws23xx_station_data">WS23xx</h2>
    <table class='station_data'>
        <caption>WS23xx station data</caption>
        <tbody class='code'>
        <tr class="first_row">
            <td style='width:200px'>Observation</td>
            <td>Loop</td>
            <td>Archive</td>
        </tr>
        <tr>
            <td class='first_col'>barometer</td>
            <td>S</td>
            <td>S</td>
        </tr>
        <tr>
            <td class='first_col'>pressure</td>
            <td>H</td>
            <td>H</td>
        </tr>
        <tr>
            <td class='first_col'>altimeter</td>
            <td>S</td>
            <td>S</td>
        </tr>
        <tr>
            <td class='first_col'>inTemp</td>
            <td>H</td>
            <td>H</td>
        </tr>
        <tr>
            <td class='first_col'>outTemp</td>
            <td>H</td>
            <td>H</td>
        </tr>
        <tr>
            <td class='first_col'>inHumidity</td>
            <td>H</td>
            <td>H</td>
        </tr>
        <tr>
            <td class='first_col'>outHumidity</td>
            <td>H</td>
            <td>H</td>
        </tr>
        <tr>
            <td class='first_col'>windSpeed</td>
            <td>H</td>
            <td>H</td>
        </tr>
        <tr>
            <td class='first_col'>windDir</td>
            <td>H</td>
            <td>H</td>
        </tr>
        <tr>
            <td class='first_col'>windGust</td>
            <td>D</td>
            <td>D</td>
        </tr>
        <tr>
            <td class='first_col'>windGustDir</td>
            <td>D</td>
            <td>D</td>
        </tr>
        <tr>
            <td class='first_col'>rain</td>
            <td>H</td>
            <td>H</td>
        </tr>
        <tr>
            <td class='first_col'>rainRate</td>
            <td>H</td>
            <td>H</td>
        </tr>
        <tr>
            <td class='first_col'>dewpoint</td>
            <td>H/S</td>
            <td>H/S</td>
        </tr>
        <tr>
            <td class='first_col'>windchill</td>
            <td>H/S</td>
            <td>H/S</td>
        </tr>
        <tr>
            <td class='first_col'>heatindex</td>
            <td>S</td>
            <td>S</td>
        </tr>
        </tbody>
    </table>

    <h2 id="ws28xx_station_data">WS28xx</h2>
    <table class='station_data'>
        <caption>WS28xx station data</caption>
        <tbody class='code'>
        <tr class="first_row">
            <td style='width:200px'>Observation</td>
            <td>Loop</td>
            <td>Archive</td>
        </tr>
        <tr>
            <td class='first_col'>barometer</td>
            <td>S</td>
            <td>S</td>
        </tr>
        <tr>
            <td class='first_col'>pressure</td>
            <td>H</td>
            <td>H</td>
        </tr>
        <tr>
            <td class='first_col'>altimeter</td>
            <td>S</td>
            <td>S</td>
        </tr>
        <tr>
            <td class='first_col'>inTemp</td>
            <td>H</td>
            <td>H</td>
        </tr>
        <tr>
            <td class='first_col'>outTemp</td>
            <td>H</td>
            <td>H</td>
        </tr>
        <tr>
            <td class='first_col'>inHumidity</td>
            <td>H</td>
            <td>H</td>
        </tr>
        <tr>
            <td class='first_col'>outHumidity</td>
            <td>H</td>
            <td>H</td>
        </tr>
        <tr>
            <td class='first_col'>windSpeed</td>
            <td>H</td>
            <td>H</td>
        </tr>
        <tr>
            <td class='first_col'>windDir</td>
            <td>H</td>
            <td>H</td>
        </tr>
        <tr>
            <td class='first_col'>windGust</td>
            <td>H</td>
            <td>H</td>
        </tr>
        <tr>
            <td class='first_col'>windGustDir</td>
            <td>D</td>
            <td>D</td>
        </tr>
        <tr>
            <td class='first_col'>rain</td>
            <td>H</td>
            <td>H</td>
        </tr>
        <tr>
            <td class='first_col'>rainRate</td>
            <td>H</td>
            <td></td>
        </tr>
        <tr>
            <td class='first_col'>dewpoint</td>
            <td>S</td>
            <td>S</td>
        </tr>
        <tr>
            <td class='first_col'>windchill</td>
            <td>H/S</td>
            <td>H/S</td>
        </tr>
        <tr>
            <td class='first_col'>heatindex</td>
            <td>H/S</td>
            <td>H/S</td>
        </tr>
        <tr>
            <td class='first_col'>rxCheckPercent</td>
            <td>H</td>
            <td></td>
        </tr>
        <tr>
            <td class='first_col'>windBatteryStatus</td>
            <td>H</td>
            <td></td>
        </tr>
        <tr>
            <td class='first_col'>rainBatteryStatus</td>
            <td>H</td>
            <td></td>
        </tr>
        <tr>
            <td class='first_col'>outTempBatteryStatus</td>
            <td>H</td>
            <td></td>
        </tr>
        <tr>
            <td class='first_col'>inTempBatteryStatus</td>
            <td>H</td>
            <td></td>
        </tr>
        </tbody>
    </table>

    <p class="copyright"> &copy; <a href="copyright.htm">Copyright</a> Tom Keffer </p>
</div>
<!-- #technical_content -->

</body>
</html><|MERGE_RESOLUTION|>--- conflicted
+++ resolved
@@ -4079,11 +4079,7 @@
 
     <p>Before starting, it's worth running the utility with the <span class="code">--help</span>
         flag to see how it is used:</p>
-<<<<<<< HEAD
-    <pre class="tty"><span class="cmd">wee_database --help</span></pre>
-=======
     <pre class="tty cmd">wee_database --help</pre>
->>>>>>> 670f5a52
     <p>This will result in an output that looks something like this:</p>
       <pre class="tty">
 Usage: wee_database: [CONFIG_FILE|--config=CONFIG_FILE] [--help]
@@ -4283,11 +4279,7 @@
                 to the configuration file:
             </p>
 
-<<<<<<< HEAD
-            <p class="tty"><span class="cmd">wee_database weewx.conf --reconfigure</span></p>
-=======
             <p class="tty cmd">wee_database weewx.conf --reconfigure</p>
->>>>>>> 670f5a52
 
             <p>
                 This will create a new database (nominally, <span class="code">weewx.sdb_new</span>
@@ -4313,23 +4305,12 @@
                 to use the new database name. To do the former:
             </p>
 
-<<<<<<< HEAD
-            <p>For SQLite:</p>
-            <pre class="tty"><span class="cmd">cd <span class="symcode">SQLITE_ROOT</span>
-mv weewx.sdb_new weewx.sdb</span></pre>
-            <p>For MySQL:</p>
-            <pre class="tty"><span class="cmd">mysql -u &lt;username&gt; --password=&lt;mypassword&gt;</span>
-mysql&gt; <span class="cmd">DROP DATABASE weewx;</span>   # Delete the old database
-mysql&gt; <span class="cmd">CREATE DATABASE weewx;</span> # Create a new one with the same name
-mysql&gt; <span class="cmd">RENAME TABLE weewx_new.archive TO weewx.archive;</span> # Rename to the nominal name</pre>
-=======
             <p>For SQLite:</p> <pre class="tty cmd">cd <span class="symcode">SQLITE_ROOT</span>
 mv weewx.sdb_new weewx.sdb</pre>
             <p>For MySQL:</p> <pre class="tty"><span class="cmd">mysql -u &lt;username&gt; --password=&lt;mypassword&gt;</span>
 mysql&gt;<span class="cmd"> DROP DATABASE weewx;</span>                             # Delete the old database
 mysql&gt;<span class="cmd"> CREATE DATABASE weewx;</span>                           # Create a new one with the same name
 mysql&gt;<span class="cmd"> RENAME TABLE weewx_new.archive TO weewx.archive;</span> # Rename to the nominal name</pre>
->>>>>>> 670f5a52
         </li>
         <li>
             <p>
@@ -4340,11 +4321,7 @@
                     class="code">wee_database</span> utility and the <span
                     class="code">--backfill-daily</span> option:
             </p>
-<<<<<<< HEAD
-            <pre class="tty"><span class="cmd">wee_database weewx.conf --backfill-daily</span></pre>
-=======
             <pre class="tty cmd">wee_database weewx.conf --backfill-daily</pre>
->>>>>>> 670f5a52
         </li>
     </ol>
 
@@ -4487,11 +4464,7 @@
                 Now run the utility <span class="code">wee_database</span>
                 with the <span class="code">--reconfigure</span> option:
             </p>
-<<<<<<< HEAD
-            <pre class="tty"><span class="cmd">wee_database weewx.conf --reconfigure</span></pre>
-=======
             <pre class="tty cmd">wee_database weewx.conf --reconfigure</pre>
->>>>>>> 670f5a52
             <p>
                 This will create a new database (nominally,
                 <span class="code">weewx.sdb_new</span>
@@ -4518,22 +4491,12 @@
                 to use the new database name. To do the former:
             </p>
 
-<<<<<<< HEAD
-            <p>For SQLite:</p> <pre class="tty"><span class="cmd">cd <span class="symcode">SQLITE_ROOT</span>
-mv weewx.sdb_new weewx.sdb</span></pre>
-            <p>For MySQL:</p>
-            <pre class="tty"><span class="cmd">mysql -u &lt;username&gt; --password=&lt;mypassword&gt;</span>
-mysql&gt; <span class="cmd">DROP DATABASE weewx;</span>   # Delete the old database
-mysql&gt; <span class="cmd">CREATE DATABASE weewx;</span> # Create a new one with the same name
-mysql&gt; <span class="cmd">RENAME TABLE weewx_new.archive TO weewx.archive;</span> # Rename to the nominal name</pre>
-=======
             <p>For SQLite:</p> <pre class="tty cmd">cd <span class="symcode">SQLITE_ROOT</span>
 mv weewx.sdb_new weewx.sdb</pre>
             <p>For MySQL:</p> <pre class="tty"><span class="cmd">mysql -u &lt;username&gt; --password=&lt;mypassword&gt;</span>
 mysql&gt;<span class="cmd"> DROP DATABASE weewx;</span>                             # Delete the old database
 mysql&gt;<span class="cmd"> CREATE DATABASE weewx;</span>                           # Create a new one with the same name
 mysql&gt;<span class="cmd"> RENAME TABLE weewx_new.archive TO weewx.archive;</span> # Rename to the nominal name</pre>
->>>>>>> 670f5a52
         </li>
         <li>
             <p>
@@ -4544,11 +4507,7 @@
                     class="code">wee_database</span> utility and the <span
                     class="code">--backfill-daily</span> option:
             </p>
-<<<<<<< HEAD
-            <pre class="tty"><span class="cmd">wee_database weewx.conf --backfill-daily</span></pre>
-=======
             <pre class="tty cmd">wee_database weewx.conf --backfill-daily</pre>
->>>>>>> 670f5a52
         </li>
     </ol>
 
@@ -4556,17 +4515,10 @@
 
     <p>The tool <span class="code">wee_database</span> can also be used to drop the daily
         summaries:</p>
-<<<<<<< HEAD
-    <pre class="tty"><span class="cmd">wee_database weewx.conf --drop-daily</span></pre>
-    <p>The summaries will automatically be rebuilt the next time <span class="code">weewx</span> starts,
-        or they can be rebuilt with the tool:</p>
-    <pre class="tty"><span class="cmd">wee_database weewx.conf --backfill-daily</span></pre>
-=======
     <pre class="tty cmd">wee_database weewx.conf --drop-daily</pre>
     <p>The summaries will automatically be rebuilt the next time <span class="code">weewx</span> starts,
         or they can be rebuilt with the tool:</p>
     <pre class="tty cmd">wee_database weewx.conf --backfill-daily</pre>
->>>>>>> 670f5a52
 
     <h1 id="porting">Porting to new hardware</h1>
 
@@ -4803,14 +4755,8 @@
         option to see how it is used:
     </p>
     
-<<<<<<< HEAD
-    <pre class="tty"><span class="cmd">cd /home/weewx
-./bin/wee_extension --help</span></pre>
-=======
-    <pre class="tty cmd">
-cd /home/weewx
+    <pre class="tty cmd">cd /home/weewx
 ./bin/wee_extension --help</pre>
->>>>>>> 670f5a52
 
     <p>This results in:</p>
 
@@ -4851,17 +4797,6 @@
 
     <p>To install an extension:</p>
 
-<<<<<<< HEAD
-    <pre class='tty'><span class="cmd">wee_extension --install extensions/basic wee_extension --install basic.tar.gz</span></pre>
-
-    <p>To uninstall an extension:</p>
-
-    <pre class='tty'><span class="cmd">wee_extension --uninstall basic</span></pre>
-
-    <p>To list installed extensions:</p>
-
-    <pre class='tty'><span class="cmd">wee_extension --list</span></pre>
-=======
     <pre class='tty cmd'>wee_extension --install extensions/basic
 wee_extension --install basic.tar.gz</pre>
 
@@ -4872,7 +4807,6 @@
     <p>To list installed extensions:</p>
 
     <p class='tty cmd'>wee_extension --list</p>
->>>>>>> 670f5a52
 
     <p>The utility will make only the following changes:</p>
     <ul>
@@ -4900,11 +4834,7 @@
         wiki, or by using <span class="code">wget</span> (which you may have
         to install):
     </p>
-<<<<<<< HEAD
-    <pre class="tty"><span class="cmd">wget -P /var/tmp http://lancet.mit.edu/mwall/projects/weather/releases/weewx-cmon-0.7.tgz</span></pre>
-=======
     <pre class="tty cmd">wget -P /var/tmp http://lancet.mit.edu/mwall/projects/weather/releases/weewx-cmon-0.7.tgz</pre>
->>>>>>> 670f5a52
 
     <p>
         This will put the tarfile <span class="code">weewx-cmon-0.7.tgz</span>
@@ -5039,11 +4969,7 @@
     <p>For example, create the compressed archive for the
         <span class='code'>basic</span> skin like this:</p>
 
-<<<<<<< HEAD
-    <p class='tty'><span class="cmd">tar cvfz basic.tar.gz basic</span></p>
-=======
     <p class='tty cmd'>tar cvfz basic.tar.gz basic</p>
->>>>>>> 670f5a52
 
     <h1 id="archive_types">Appendix: Archive Types</h1>
 
